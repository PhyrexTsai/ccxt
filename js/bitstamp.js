--- conflicted
+++ resolved
@@ -439,28 +439,11 @@
             request['price'] = this.priceToPrecision (symbol, price);
         }
         method += 'Pair';
-<<<<<<< HEAD
-        let response = await this[method] (this.extend (order, params));
-        let timestamp = this.parse8601 (this.safeString (response, 'datetime'));
-        price = this.safeFloat (response, 'price');
-        amount = this.safeFloat (response, 'amount');
-        let id = this.safeString (response, 'id');
-        return {
-            'price': price,
-            'amount': amount,
-            'type': type,
-            'id': id,
-            'datetime': this.iso8601 (timestamp),
-            'timestamp': timestamp,
-            'info': response,
-        };
-=======
         let response = await this[method] (this.extend (request, params));
         let order = this.parseOrder (response, market);
         return this.extend (order, {
             'type': type,
         });
->>>>>>> 6dd2080f
     }
 
     async cancelOrder (id, symbol = undefined, params = {}) {
