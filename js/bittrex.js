--- conflicted
+++ resolved
@@ -230,16 +230,9 @@
         return this.parseBalance (result);
     }
 
-<<<<<<< HEAD
-    async performOrderBookRequest (symbol, limit = undefined, params = {}) {
-        await this.loadMarkets ();
-        let response = await this.publicGetOrderbook (this.extend ({
-            'market': this.marketId (symbol),
-=======
     async performOrderBookRequest (market, limit = undefined, params = {}) {
         let orderbook = await this.publicGetOrderbook (this.extend ({
             'market': market['id'],
->>>>>>> bc2d492e
             'type': 'both',
         }, params));
         return orderbook;
@@ -262,20 +255,7 @@
                 'sell': response[responseKey],
             };
         }
-<<<<<<< HEAD
-        return orderbook;
-    }
-
-    orderBookExchangeKeys () {
-        return {
-            'bids': 'buy',
-            'asks': 'sell',
-            'price': 'Rate',
-            'amount': 'Quantity',
-        };
-=======
         throw new ExchangeError (this.id + " fetchOrderBook doesn't support orderbook type " + requestType);
->>>>>>> bc2d492e
     }
 
     parseTicker (ticker, market = undefined) {
