'use strict';

//  ---------------------------------------------------------------------------

const Exchange = require ('./base/Exchange');
<<<<<<< HEAD
const { NotSupported, DDoSProtection, AuthenticationError, ExchangeError, ExchangeNotAvailable, InsufficientFunds, InvalidOrder, OrderNotFound, InvalidNonce } = require ('./base/errors');
=======
const { NotSupported, DDoSProtection, AuthenticationError, ArgumentsRequired, ExchangeError, ExchangeNotAvailable, InsufficientFunds, InvalidOrder, OrderNotFound, InvalidNonce } = require ('./base/errors');
>>>>>>> 77cffd12
const { SIGNIFICANT_DIGITS } = require ('./base/functions/number');

//  ---------------------------------------------------------------------------

module.exports = class bitfinex extends Exchange {
    describe () {
        return this.deepExtend (super.describe (), {
            'id': 'bitfinex',
            'name': 'Bitfinex',
            'countries': [ 'VG' ],
            'version': 'v1',
            'rateLimit': 1500,
            'certified': true,
            // new metainfo interface
            'has': {
                'CORS': false,
                'createDepositAddress': true,
                'deposit': true,
                'fetchClosedOrders': true,
                'fetchDepositAddress': true,
                'fetchTradingFees': true,
                'fetchFundingFees': true,
                'fetchMyTrades': true,
                'fetchOHLCV': true,
                'fetchOpenOrders': true,
                'fetchOrder': true,
                'fetchTickers': true,
                'fetchTransactions': true,
                'fetchDeposits': false,
                'fetchWithdrawals': false,
                'withdraw': true,
            },
            'timeframes': {
                '1m': '1m',
                '5m': '5m',
                '15m': '15m',
                '30m': '30m',
                '1h': '1h',
                '3h': '3h',
                '6h': '6h',
                '12h': '12h',
                '1d': '1D',
                '1w': '7D',
                '2w': '14D',
                '1M': '1M',
            },
            'urls': {
                'logo': 'https://user-images.githubusercontent.com/1294454/27766244-e328a50c-5ed2-11e7-947b-041416579bb3.jpg',
                'api': 'https://api.bitfinex.com',
                'www': 'https://www.bitfinex.com',
                'doc': [
                    'https://bitfinex.readme.io/v1/docs',
                    'https://github.com/bitfinexcom/bitfinex-api-node',
                ],
            },
            'api': {
                'v2': {
                    'get': [
                        'candles/trade:{timeframe}:{symbol}/{section}',
                        'candles/trade:{timeframe}:{symbol}/last',
                        'candles/trade:{timeframe}:{symbol}/hist',
                    ],
                },
                'public': {
                    'get': [
                        'book/{symbol}',
                        // 'candles/{symbol}',
                        'lendbook/{currency}',
                        'lends/{currency}',
                        'pubticker/{symbol}',
                        'stats/{symbol}',
                        'symbols',
                        'symbols_details',
                        'tickers',
                        'today',
                        'trades/{symbol}',
                    ],
                },
                'private': {
                    'post': [
                        'account_fees',
                        'account_infos',
                        'balances',
                        'basket_manage',
                        'credits',
                        'deposit/new',
                        'funding/close',
                        'history',
                        'history/movements',
                        'key_info',
                        'margin_infos',
                        'mytrades',
                        'mytrades_funding',
                        'offer/cancel',
                        'offer/new',
                        'offer/status',
                        'offers',
                        'offers/hist',
                        'order/cancel',
                        'order/cancel/all',
                        'order/cancel/multi',
                        'order/cancel/replace',
                        'order/new',
                        'order/new/multi',
                        'order/status',
                        'orders',
                        'orders/hist',
                        'position/claim',
                        'position/close',
                        'positions',
                        'summary',
                        'taken_funds',
                        'total_taken_funds',
                        'transfer',
                        'unused_taken_funds',
                        'withdraw',
                    ],
                },
            },
            'fees': {
                'trading': {
                    'tierBased': true,
                    'percentage': true,
                    'maker': 0.1 / 100,
                    'taker': 0.2 / 100,
                    'tiers': {
                        'taker': [
                            [0, 0.2 / 100],
                            [500000, 0.2 / 100],
                            [1000000, 0.2 / 100],
                            [2500000, 0.2 / 100],
                            [5000000, 0.2 / 100],
                            [7500000, 0.2 / 100],
                            [10000000, 0.18 / 100],
                            [15000000, 0.16 / 100],
                            [20000000, 0.14 / 100],
                            [25000000, 0.12 / 100],
                            [30000000, 0.1 / 100],
                        ],
                        'maker': [
                            [0, 0.1 / 100],
                            [500000, 0.08 / 100],
                            [1000000, 0.06 / 100],
                            [2500000, 0.04 / 100],
                            [5000000, 0.02 / 100],
                            [7500000, 0],
                            [10000000, 0],
                            [15000000, 0],
                            [20000000, 0],
                            [25000000, 0],
                            [30000000, 0],
                        ],
                    },
                },
                'funding': {
                    'tierBased': false, // true for tier-based/progressive
                    'percentage': false, // fixed commission
                    // Actually deposit fees are free for larger deposits (> $1000 USD equivalent)
                    // these values below are deprecated, we should not hardcode fees and limits anymore
                    // to be reimplemented with bitfinex funding fees from their API or web endpoints
                    'deposit': {
                        'BTC': 0.0004,
                        'IOTA': 0.5,
                        'ETH': 0.0027,
                        'BCH': 0.0001,
                        'LTC': 0.001,
                        'EOS': 0.24279,
                        'XMR': 0.04,
                        'SAN': 0.99269,
                        'DASH': 0.01,
                        'ETC': 0.01,
                        'XRP': 0.02,
                        'YYW': 16.915,
                        'NEO': 0,
                        'ZEC': 0.001,
                        'BTG': 0,
                        'OMG': 0.14026,
                        'DATA': 20.773,
                        'QASH': 1.9858,
                        'ETP': 0.01,
                        'QTUM': 0.01,
                        'EDO': 0.95001,
                        'AVT': 1.3045,
                        'USDT': 0,
                        'TRX': 28.184,
                        'ZRX': 1.9947,
                        'RCN': 10.793,
                        'TNB': 31.915,
                        'SNT': 14.976,
                        'RLC': 1.414,
                        'GNT': 5.8952,
                        'SPK': 10.893,
                        'REP': 0.041168,
                        'BAT': 6.1546,
                        'ELF': 1.8753,
                        'FUN': 32.336,
                        'SNG': 18.622,
                        'AID': 8.08,
                        'MNA': 16.617,
                        'NEC': 1.6504,
                    },
                    'withdraw': {
                        'BTC': 0.0004,
                        'IOTA': 0.5,
                        'ETH': 0.0027,
                        'BCH': 0.0001,
                        'LTC': 0.001,
                        'EOS': 0.24279,
                        'XMR': 0.04,
                        'SAN': 0.99269,
                        'DASH': 0.01,
                        'ETC': 0.01,
                        'XRP': 0.02,
                        'YYW': 16.915,
                        'NEO': 0,
                        'ZEC': 0.001,
                        'BTG': 0,
                        'OMG': 0.14026,
                        'DATA': 20.773,
                        'QASH': 1.9858,
                        'ETP': 0.01,
                        'QTUM': 0.01,
                        'EDO': 0.95001,
                        'AVT': 1.3045,
                        'USDT': 20,
                        'TRX': 28.184,
                        'ZRX': 1.9947,
                        'RCN': 10.793,
                        'TNB': 31.915,
                        'SNT': 14.976,
                        'RLC': 1.414,
                        'GNT': 5.8952,
                        'SPK': 10.893,
                        'REP': 0.041168,
                        'BAT': 6.1546,
                        'ELF': 1.8753,
                        'FUN': 32.336,
                        'SNG': 18.622,
                        'AID': 8.08,
                        'MNA': 16.617,
                        'NEC': 1.6504,
                    },
                },
            },
            'commonCurrencies': {
                'ABS': 'ABYSS',
                'AIO': 'AION',
                'ATM': 'ATMI',
                'BCC': 'CST_BCC',
                'BCU': 'CST_BCU',
                'CTX': 'CTXC',
                'DAD': 'DADI',
                'DAT': 'DATA',
                'DSH': 'DASH',
                'HOT': 'Hydro Protocol',
                'IOS': 'IOST',
                'IOT': 'IOTA',
                'IQX': 'IQ',
                'MIT': 'MITH',
                'MNA': 'MANA',
                'NCA': 'NCASH',
                'ORS': 'ORS Group', // conflict with Origin Sport #3230
                'POY': 'POLY',
                'QSH': 'QASH',
                'QTM': 'QTUM',
                'SEE': 'SEER',
                'SNG': 'SNGLS',
                'SPK': 'SPANK',
                'STJ': 'STORJ',
                'YYW': 'YOYOW',
                'USD': 'USDT',
                'UTN': 'UTNP',
            },
            'exceptions': {
                'exact': {
                    'temporarily_unavailable': ExchangeNotAvailable, // Sorry, the service is temporarily unavailable. See https://www.bitfinex.com/ for more info.
                    'Order could not be cancelled.': OrderNotFound, // non-existent order
                    'No such order found.': OrderNotFound, // ?
                    'Order price must be positive.': InvalidOrder, // on price <= 0
                    'Could not find a key matching the given X-BFX-APIKEY.': AuthenticationError,
                    'This API key does not have permission for this action': AuthenticationError, // authenticated but not authorized
                    'Key price should be a decimal number, e.g. "123.456"': InvalidOrder, // on isNaN (price)
                    'Key amount should be a decimal number, e.g. "123.456"': InvalidOrder, // on isNaN (amount)
                    'ERR_RATE_LIMIT': DDoSProtection,
                    'Ratelimit': DDoSProtection,
                    'Nonce is too small.': InvalidNonce,
                    'No summary found.': ExchangeError, // fetchTradingFees (summary) endpoint can give this vague error message
                    'Cannot evaluate your available balance, please try again': ExchangeNotAvailable,
                },
                'broad': {
                    'Invalid order: not enough exchange balance for ': InsufficientFunds, // when buying cost is greater than the available quote currency
                    'Invalid order: minimum size for ': InvalidOrder, // when amount below limits.amount.min
                    'Invalid order': InvalidOrder, // ?
                    'The available balance is only': InsufficientFunds, // {"status":"error","message":"Cannot withdraw 1.0027 ETH from your exchange wallet. The available balance is only 0.0 ETH. If you have limit orders, open positions, unused or active margin funding, this will decrease your available balance. To increase it, you can cancel limit orders or reduce/close your positions.","withdrawal_id":0,"fees":"0.0027"}
                },
            },
            'precisionMode': SIGNIFICANT_DIGITS,
            'options': {
                'currencyNames': {
                    'AGI': 'agi',
                    'AID': 'aid',
                    'AIO': 'aio',
                    'ANT': 'ant',
                    'AVT': 'aventus', // #1811
                    'BAT': 'bat',
                    'BCH': 'bcash', // undocumented
                    'BCI': 'bci',
                    'BFT': 'bft',
                    'BTC': 'bitcoin',
                    'BTG': 'bgold',
                    'CFI': 'cfi',
                    'DAI': 'dai',
                    'DADI': 'dad',
                    'DASH': 'dash',
                    'DATA': 'datacoin',
                    'DTH': 'dth',
                    'EDO': 'eidoo', // #1811
                    'ELF': 'elf',
                    'EOS': 'eos',
                    'ETC': 'ethereumc',
                    'ETH': 'ethereum',
                    'ETP': 'metaverse',
                    'FUN': 'fun',
                    'GNT': 'golem',
                    'IOST': 'ios',
                    'IOTA': 'iota',
                    'LRC': 'lrc',
                    'LTC': 'litecoin',
                    'LYM': 'lym',
                    'MANA': 'mna',
                    'MIT': 'mit',
                    'MKR': 'mkr',
                    'MTN': 'mtn',
                    'NEO': 'neo',
                    'ODE': 'ode',
                    'OMG': 'omisego',
                    'OMNI': 'mastercoin',
                    'QASH': 'qash',
                    'QTUM': 'qtum', // #1811
                    'RCN': 'rcn',
                    'RDN': 'rdn',
                    'REP': 'rep',
                    'REQ': 'req',
                    'RLC': 'rlc',
                    'SAN': 'santiment',
                    'SNGLS': 'sng',
                    'SNT': 'status',
                    'SPANK': 'spk',
                    'STORJ': 'stj',
                    'TNB': 'tnb',
                    'TRX': 'trx',
                    'USD': 'wire',
                    'UTK': 'utk',
                    'USDT': 'tetheruso', // undocumented
                    'VEE': 'vee',
                    'WAX': 'wax',
                    'XLM': 'xlm',
                    'XMR': 'monero',
                    'XRP': 'ripple',
                    'XVG': 'xvg',
                    'YOYOW': 'yoyow',
                    'ZEC': 'zcash',
                    'ZRX': 'zrx',
                },
            },
        });
    }

    async fetchFundingFees (params = {}) {
        await this.loadMarkets ();
        const response = await this.privatePostAccountFees (params);
        const fees = response['withdraw'];
        const withdraw = {};
        const ids = Object.keys (fees);
        for (let i = 0; i < ids.length; i++) {
            const id = ids[i];
            let code = id;
            if (id in this.currencies_by_id) {
                let currency = this.currencies_by_id[id];
                code = currency['code'];
            }
            withdraw[code] = this.safeFloat (fees, id);
        }
        return {
            'info': response,
            'withdraw': withdraw,
            'deposit': withdraw,  // only for deposits of less than $1000
        };
    }

    async fetchTradingFees (params = {}) {
        await this.loadMarkets ();
        let response = await this.privatePostSummary (params);
        return {
            'info': response,
            'maker': this.safeFloat (response, 'maker_fee'),
            'taker': this.safeFloat (response, 'taker_fee'),
        };
    }

    async fetchMarkets () {
        let markets = await this.publicGetSymbolsDetails ();
        let result = [];
        for (let p = 0; p < markets.length; p++) {
            let market = markets[p];
            let id = market['pair'].toUpperCase ();
            let baseId = id.slice (0, 3);
            let quoteId = id.slice (3, 6);
            let base = this.commonCurrencyCode (baseId);
            let quote = this.commonCurrencyCode (quoteId);
            let symbol = base + '/' + quote;
            let precision = {
                'price': market['price_precision'],
                'amount': market['price_precision'],
            };
            let limits = {
                'amount': {
                    'min': this.safeFloat (market, 'minimum_order_size'),
                    'max': this.safeFloat (market, 'maximum_order_size'),
                },
                'price': {
                    'min': Math.pow (10, -precision['price']),
                    'max': Math.pow (10, precision['price']),
                },
            };
            limits['cost'] = {
                'min': limits['amount']['min'] * limits['price']['min'],
                'max': undefined,
            };
            result.push ({
                'id': id,
                'symbol': symbol,
                'base': base,
                'quote': quote,
                'baseId': baseId,
                'quoteId': quoteId,
                'active': true,
                'precision': precision,
                'limits': limits,
                'info': market,
            });
        }
        return result;
    }

    calculateFee (symbol, type, side, amount, price, takerOrMaker = 'taker', params = {}) {
        let market = this.markets[symbol];
        let rate = market[takerOrMaker];
        let cost = amount * rate;
        let key = 'quote';
        if (side === 'sell') {
            cost *= price;
        } else {
            key = 'base';
        }
        return {
            'type': takerOrMaker,
            'currency': market[key],
            'rate': rate,
            'cost': parseFloat (this.currencyToPrecision (market[key], cost)),
        };
    }

    async fetchBalance (params = {}) {
        await this.loadMarkets ();
        let balanceType = this.safeString (params, 'type', 'exchange');
        let query = this.omit (params, 'type');
        let balances = await this.privatePostBalances (query);
        let result = { 'info': balances };
        for (let i = 0; i < balances.length; i++) {
            let balance = balances[i];
            if (balance['type'] === balanceType) {
                let currency = balance['currency'];
                let uppercase = currency.toUpperCase ();
                uppercase = this.commonCurrencyCode (uppercase);
                let account = this.account ();
                account['free'] = parseFloat (balance['available']);
                account['total'] = parseFloat (balance['amount']);
                account['used'] = account['total'] - account['free'];
                result[uppercase] = account;
            }
        }
        return this.parseBalance (result);
    }

    async fetchOrderBook (symbol, limit = undefined, params = {}) {
        await this.loadMarkets ();
        let request = {
            'symbol': this.marketId (symbol),
        };
        if (limit !== undefined) {
            request['limit_bids'] = limit;
            request['limit_asks'] = limit;
        }
        let orderbook = await this.publicGetBookSymbol (this.extend (request, params));
        return this.parseOrderBook (orderbook, undefined, 'bids', 'asks', 'price', 'amount');
    }

    async fetchTickers (symbols = undefined, params = {}) {
        await this.loadMarkets ();
        let tickers = await this.publicGetTickers (params);
        let result = {};
        for (let i = 0; i < tickers.length; i++) {
            let ticker = tickers[i];
            let parsedTicker = this.parseTicker (ticker);
            let symbol = parsedTicker['symbol'];
            result[symbol] = parsedTicker;
        }
        return result;
    }

    async fetchTicker (symbol, params = {}) {
        await this.loadMarkets ();
        let market = this.market (symbol);
        let ticker = await this.publicGetPubtickerSymbol (this.extend ({
            'symbol': market['id'],
        }, params));
        return this.parseTicker (ticker, market);
    }

    parseTicker (ticker, market = undefined) {
        let timestamp = this.safeFloat (ticker, 'timestamp') * 1000;
        let symbol = undefined;
        if (market !== undefined) {
            symbol = market['symbol'];
        } else if ('pair' in ticker) {
            let id = ticker['pair'];
            if (id in this.markets_by_id)
                market = this.markets_by_id[id];
            if (market !== undefined) {
                symbol = market['symbol'];
            } else {
                let baseId = id.slice (0, 3);
                let quoteId = id.slice (3, 6);
                let base = this.commonCurrencyCode (baseId);
                let quote = this.commonCurrencyCode (quoteId);
                symbol = base + '/' + quote;
            }
        }
        let last = this.safeFloat (ticker, 'last_price');
        return {
            'symbol': symbol,
            'timestamp': timestamp,
            'datetime': this.iso8601 (timestamp),
            'high': this.safeFloat (ticker, 'high'),
            'low': this.safeFloat (ticker, 'low'),
            'bid': this.safeFloat (ticker, 'bid'),
            'bidVolume': undefined,
            'ask': this.safeFloat (ticker, 'ask'),
            'askVolume': undefined,
            'vwap': undefined,
            'open': undefined,
            'close': last,
            'last': last,
            'previousClose': undefined,
            'change': undefined,
            'percentage': undefined,
            'average': this.safeFloat (ticker, 'mid'),
            'baseVolume': this.safeFloat (ticker, 'volume'),
            'quoteVolume': undefined,
            'info': ticker,
        };
    }

    parseTrade (trade, market) {
        let timestamp = parseInt (parseFloat (trade['timestamp'])) * 1000;
        let side = trade['type'].toLowerCase ();
        let orderId = this.safeString (trade, 'order_id');
        let price = this.safeFloat (trade, 'price');
        let amount = this.safeFloat (trade, 'amount');
        let cost = price * amount;
        let fee = undefined;
        if ('fee_amount' in trade) {
            let feeCost = -this.safeFloat (trade, 'fee_amount');
            let feeCurrency = this.safeString (trade, 'fee_currency');
            if (feeCurrency in this.currencies_by_id)
                feeCurrency = this.currencies_by_id[feeCurrency]['code'];
            fee = {
                'cost': feeCost,
                'currency': feeCurrency,
            };
        }
        return {
            'id': trade['tid'].toString (),
            'info': trade,
            'timestamp': timestamp,
            'datetime': this.iso8601 (timestamp),
            'symbol': market['symbol'],
            'type': undefined,
            'order': orderId,
            'side': side,
            'price': price,
            'amount': amount,
            'cost': cost,
            'fee': fee,
        };
    }

    async fetchTrades (symbol, since = undefined, limit = 50, params = {}) {
        await this.loadMarkets ();
        let market = this.market (symbol);
        let request = {
            'symbol': market['id'],
            'limit_trades': limit,
        };
        if (since !== undefined)
            request['timestamp'] = parseInt (since / 1000);
        let response = await this.publicGetTradesSymbol (this.extend (request, params));
        return this.parseTrades (response, market, since, limit);
    }

    async fetchMyTrades (symbol = undefined, since = undefined, limit = undefined, params = {}) {
        if (symbol === undefined)
<<<<<<< HEAD
            throw new ExchangeError (this.id + ' fetchMyTrades requires a symbol argument');
=======
            throw new ArgumentsRequired (this.id + ' fetchMyTrades requires a symbol argument');
>>>>>>> 77cffd12
        await this.loadMarkets ();
        let market = this.market (symbol);
        let request = { 'symbol': market['id'] };
        if (limit !== undefined)
            request['limit_trades'] = limit;
        if (since !== undefined)
            request['timestamp'] = parseInt (since / 1000);
        let response = await this.privatePostMytrades (this.extend (request, params));
        return this.parseTrades (response, market, since, limit);
    }

    async createOrder (symbol, type, side, amount, price = undefined, params = {}) {
        await this.loadMarkets ();
        let orderType = type;
        if ((type === 'limit') || (type === 'market'))
            orderType = 'exchange ' + type;
        amount = this.amountToPrecision (symbol, amount);
        let order = {
            'symbol': this.marketId (symbol),
            'amount': amount,
            'side': side,
            'type': orderType,
            'ocoorder': false,
            'buy_price_oco': 0,
            'sell_price_oco': 0,
        };
        if (type === 'market') {
            order['price'] = this.nonce ().toString ();
        } else {
            order['price'] = this.priceToPrecision (symbol, price);
        }
        let result = await this.privatePostOrderNew (this.extend (order, params));
        return this.parseOrder (result);
    }

    async cancelOrder (id, symbol = undefined, params = {}) {
        await this.loadMarkets ();
        return await this.privatePostOrderCancel ({ 'order_id': parseInt (id) });
    }

    parseOrder (order, market = undefined) {
        let side = order['side'];
        let open = order['is_live'];
        let canceled = order['is_cancelled'];
        let status = undefined;
        if (open) {
            status = 'open';
        } else if (canceled) {
            status = 'canceled';
        } else {
            status = 'closed';
        }
        let symbol = undefined;
        if (market === undefined) {
            let exchange = order['symbol'].toUpperCase ();
            if (exchange in this.markets_by_id) {
                market = this.markets_by_id[exchange];
            }
        }
        if (market !== undefined)
            symbol = market['symbol'];
        let orderType = order['type'];
        let exchange = orderType.indexOf ('exchange ') >= 0;
        if (exchange) {
            let parts = order['type'].split (' ');
            orderType = parts[1];
        }
        let timestamp = parseInt (parseFloat (order['timestamp']) * 1000);
        let result = {
            'info': order,
            'id': order['id'].toString (),
            'timestamp': timestamp,
            'datetime': this.iso8601 (timestamp),
            'lastTradeTimestamp': undefined,
            'symbol': symbol,
            'type': orderType,
            'side': side,
            'price': this.safeFloat (order, 'price'),
            'average': this.safeFloat (order, 'avg_execution_price'),
            'amount': this.safeFloat (order, 'original_amount'),
            'remaining': this.safeFloat (order, 'remaining_amount'),
            'filled': this.safeFloat (order, 'executed_amount'),
            'status': status,
            'fee': undefined,
        };
        return result;
    }

    async fetchOpenOrders (symbol = undefined, since = undefined, limit = undefined, params = {}) {
        await this.loadMarkets ();
        if (symbol !== undefined)
            if (!(symbol in this.markets))
                throw new ExchangeError (this.id + ' has no symbol ' + symbol);
        let response = await this.privatePostOrders (params);
        let orders = this.parseOrders (response, undefined, since, limit);
        if (symbol !== undefined)
            orders = this.filterBy (orders, 'symbol', symbol);
        return orders;
    }

    async fetchClosedOrders (symbol = undefined, since = undefined, limit = undefined, params = {}) {
        await this.loadMarkets ();
        let request = {};
        if (limit !== undefined)
            request['limit'] = limit;
        let response = await this.privatePostOrdersHist (this.extend (request, params));
        let orders = this.parseOrders (response, undefined, since, limit);
        if (symbol !== undefined)
            orders = this.filterBy (orders, 'symbol', symbol);
        orders = this.filterBy (orders, 'status', 'closed');
        return orders;
    }

    async fetchOrder (id, symbol = undefined, params = {}) {
        await this.loadMarkets ();
        let response = await this.privatePostOrderStatus (this.extend ({
            'order_id': parseInt (id),
        }, params));
        return this.parseOrder (response);
    }

    parseOHLCV (ohlcv, market = undefined, timeframe = '1m', since = undefined, limit = undefined) {
        return [
            ohlcv[0],
            ohlcv[1],
            ohlcv[3],
            ohlcv[4],
            ohlcv[2],
            ohlcv[5],
        ];
    }

    async fetchOHLCV (symbol, timeframe = '1m', since = undefined, limit = undefined, params = {}) {
        await this.loadMarkets ();
        if (limit === undefined)
            limit = 100;
        let market = this.market (symbol);
        let v2id = 't' + market['id'];
        let request = {
            'symbol': v2id,
            'timeframe': this.timeframes[timeframe],
            'sort': 1,
            'limit': limit,
        };
        if (since !== undefined)
            request['start'] = since;
        let response = await this.v2GetCandlesTradeTimeframeSymbolHist (this.extend (request, params));
        return this.parseOHLCVs (response, market, timeframe, since, limit);
    }

    getCurrencyName (currency) {
        if (currency in this.options['currencyNames'])
            return this.options['currencyNames'][currency];
        throw new NotSupported (this.id + ' ' + currency + ' not supported for withdrawal');
    }

    async createDepositAddress (currency, params = {}) {
        let response = await this.fetchDepositAddress (currency, this.extend ({
            'renew': 1,
        }, params));
        let address = this.safeString (response, 'address');
        this.checkAddress (address);
        return {
            'currency': currency,
            'address': address,
            'info': response['info'],
        };
    }

    async fetchDepositAddress (currency, params = {}) {
        let name = this.getCurrencyName (currency);
        let request = {
            'method': name,
            'wallet_name': 'exchange',
            'renew': 0, // a value of 1 will generate a new address
        };
        let response = await this.privatePostDepositNew (this.extend (request, params));
        let address = response['address'];
        let tag = undefined;
        if ('address_pool' in response) {
            tag = address;
            address = response['address_pool'];
        }
        this.checkAddress (address);
        return {
            'currency': currency,
            'address': address,
            'tag': tag,
            'info': response,
        };
    }

    async fetchTransactions (code = undefined, since = undefined, limit = undefined, params = {}) {
        if (code === undefined) {
<<<<<<< HEAD
            throw new ExchangeError (this.id + ' fetchTransactions() requires a currency code argument');
=======
            throw new ArgumentsRequired (this.id + ' fetchTransactions() requires a currency code argument');
>>>>>>> 77cffd12
        }
        await this.loadMarkets ();
        let currency = this.currency (code);
        let request = {
            'currency': currency['id'],
        };
        if (since !== undefined) {
            request['since'] = parseInt (since / 1000);
        }
        let response = await this.privatePostHistoryMovements (this.extend (request, params));
        //
        //     [
        //         {
        //             "id":581183,
        //             "txid": 123456,
        //             "currency":"BTC",
        //             "method":"BITCOIN",
        //             "type":"WITHDRAWAL",
        //             "amount":".01",
        //             "description":"3QXYWgRGX2BPYBpUDBssGbeWEa5zq6snBZ, offchain transfer ",
        //             "address":"3QXYWgRGX2BPYBpUDBssGbeWEa5zq6snBZ",
        //             "status":"COMPLETED",
        //             "timestamp":"1443833327.0",
        //             "timestamp_created": "1443833327.1",
        //             "fee": 0.1,
        //         }
        //     ]
        //
        return this.parseTransactions (response, currency, since, limit);
    }

    parseTransaction (transaction, currency = undefined) {
        let timestamp = this.safeFloat (transaction, 'timestamp_created');
        if (timestamp !== undefined) {
            timestamp = parseInt (timestamp * 1000);
        }
        let updated = this.safeFloat (transaction, 'timestamp');
        if (updated !== undefined) {
            updated = parseInt (updated * 1000);
        }
        let code = undefined;
        if (currency === undefined) {
            let currencyId = this.safeString (transaction, 'currency');
            if (currencyId in this.currencies_by_id) {
                currency = this.currencies_by_id[currencyId];
            } else {
                code = this.commonCurrencyCode (currencyId);
            }
        }
        if (currency !== undefined) {
            code = currency['code'];
        }
        let type = this.safeString (transaction, 'type'); // DEPOSIT or WITHDRAWAL
        if (type !== undefined) {
            type = type.toLowerCase ();
        }
        let status = this.parseTransactionStatus (this.safeString (transaction, 'status'));
        let feeCost = this.safeFloat (transaction, 'fee');
        if (feeCost !== undefined) {
            feeCost = Math.abs (feeCost);
        }
        return {
            'info': transaction,
            'id': this.safeString (transaction, 'id'),
            'txid': this.safeString (transaction, 'txid'),
            'timestamp': timestamp,
            'datetime': this.iso8601 (timestamp),
            'address': this.safeString (transaction, 'address'),
            'tag': undefined, // refix it properly for the tag from description
            'type': type,
            'amount': this.safeFloat (transaction, 'amount'),
            'currency': code,
            'status': status,
            'updated': updated,
            'fee': {
                'currency': code,
                'cost': feeCost,
                'rate': undefined,
            },
        };
    }

    parseTransactionStatus (status) {
        let statuses = {
            'CANCELED': 'canceled',
            'ZEROCONFIRMED': 'failed', // ZEROCONFIRMED happens e.g. in a double spend attempt (I had one in my movements!)
            'COMPLETED': 'ok',
        };
        return (status in statuses) ? statuses[status] : status;
    }

    async withdraw (currency, amount, address, tag = undefined, params = {}) {
        this.checkAddress (address);
        let name = this.getCurrencyName (currency);
        let request = {
            'withdraw_type': name,
            'walletselected': 'exchange',
            'amount': amount.toString (),
            'address': address,
        };
        if (tag)
            request['payment_id'] = tag;
        let responses = await this.privatePostWithdraw (this.extend (request, params));
        let response = responses[0];
        let id = response['withdrawal_id'];
        let message = response['message'];
        let errorMessage = this.findBroadlyMatchedKey (this.exceptions['broad'], message);
        if (id === 0) {
            if (errorMessage !== undefined) {
                let ExceptionClass = this.exceptions['broad'][errorMessage];
                throw new ExceptionClass (this.id + ' ' + message);
            }
            throw new ExchangeError (this.id + ' withdraw returned an id of zero: ' + this.json (response));
        }
        return {
            'info': response,
            'id': id,
        };
    }

    nonce () {
        return this.milliseconds ();
    }

    sign (path, api = 'public', method = 'GET', params = {}, headers = undefined, body = undefined) {
        let request = '/' + this.implodeParams (path, params);
        if (api === 'v2') {
            request = '/' + api + request;
        } else {
            request = '/' + this.version + request;
        }
        let query = this.omit (params, this.extractParams (path));
        let url = this.urls['api'] + request;
        if ((api === 'public') || (path.indexOf ('/hist') >= 0)) {
            if (Object.keys (query).length) {
                let suffix = '?' + this.urlencode (query);
                url += suffix;
                request += suffix;
            }
        }
        if (api === 'private') {
            this.checkRequiredCredentials ();
            let nonce = this.nonce ();
            query = this.extend ({
                'nonce': nonce.toString (),
                'request': request,
            }, query);
            query = this.json (query);
            query = this.encode (query);
            let payload = this.stringToBase64 (query);
            let secret = this.encode (this.secret);
            let signature = this.hmac (payload, secret, 'sha384');
            headers = {
                'X-BFX-APIKEY': this.apiKey,
                'X-BFX-PAYLOAD': this.decode (payload),
                'X-BFX-SIGNATURE': signature,
            };
        }
        return { 'url': url, 'method': method, 'body': body, 'headers': headers };
    }

    handleErrors (code, reason, url, method, headers, body) {
        if (body.length < 2)
            return;
        if (code >= 400) {
            if (body[0] === '{') {
                const response = JSON.parse (body);
                const feedback = this.id + ' ' + this.json (response);
                let message = undefined;
                if ('message' in response) {
                    message = response['message'];
                } else if ('error' in response) {
                    message = response['error'];
                } else {
                    throw new ExchangeError (feedback); // malformed (to our knowledge) response
                }
                const exact = this.exceptions['exact'];
                if (message in exact) {
                    throw new exact[message] (feedback);
                }
                const broad = this.exceptions['broad'];
                const broadKey = this.findBroadlyMatchedKey (broad, message);
                if (broadKey !== undefined) {
                    throw new broad[broadKey] (feedback);
                }
                throw new ExchangeError (feedback); // unknown message
            }
        }
    }
};<|MERGE_RESOLUTION|>--- conflicted
+++ resolved
@@ -3,11 +3,7 @@
 //  ---------------------------------------------------------------------------
 
 const Exchange = require ('./base/Exchange');
-<<<<<<< HEAD
-const { NotSupported, DDoSProtection, AuthenticationError, ExchangeError, ExchangeNotAvailable, InsufficientFunds, InvalidOrder, OrderNotFound, InvalidNonce } = require ('./base/errors');
-=======
 const { NotSupported, DDoSProtection, AuthenticationError, ArgumentsRequired, ExchangeError, ExchangeNotAvailable, InsufficientFunds, InvalidOrder, OrderNotFound, InvalidNonce } = require ('./base/errors');
->>>>>>> 77cffd12
 const { SIGNIFICANT_DIGITS } = require ('./base/functions/number');
 
 //  ---------------------------------------------------------------------------
@@ -621,11 +617,7 @@
 
     async fetchMyTrades (symbol = undefined, since = undefined, limit = undefined, params = {}) {
         if (symbol === undefined)
-<<<<<<< HEAD
-            throw new ExchangeError (this.id + ' fetchMyTrades requires a symbol argument');
-=======
             throw new ArgumentsRequired (this.id + ' fetchMyTrades requires a symbol argument');
->>>>>>> 77cffd12
         await this.loadMarkets ();
         let market = this.market (symbol);
         let request = { 'symbol': market['id'] };
@@ -820,11 +812,7 @@
 
     async fetchTransactions (code = undefined, since = undefined, limit = undefined, params = {}) {
         if (code === undefined) {
-<<<<<<< HEAD
-            throw new ExchangeError (this.id + ' fetchTransactions() requires a currency code argument');
-=======
             throw new ArgumentsRequired (this.id + ' fetchTransactions() requires a currency code argument');
->>>>>>> 77cffd12
         }
         await this.loadMarkets ();
         let currency = this.currency (code);
