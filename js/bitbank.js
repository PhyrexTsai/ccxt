'use strict';

//  ---------------------------------------------------------------------------

const Exchange = require ('./base/Exchange');
const { ExchangeError, AuthenticationError, InvalidNonce, InsufficientFunds, InvalidOrder, OrderNotFound, PermissionDenied } = require ('./base/errors');

//  ---------------------------------------------------------------------------

module.exports = class bitbank extends Exchange {
    describe () {
        return this.deepExtend (super.describe (), {
            'id': 'bitbank',
            'name': 'bitbank',
            'countries': [ 'JP' ],
            'version': 'v1',
            'has': {
                'cancelOrder': true,
                'createOrder': true,
                'fetchBalance': true,
                'fetchDepositAddress': true,
                'fetchMyTrades': true,
                'fetchOHLCV': true,
                'fetchOpenOrders': true,
                'fetchOrder': true,
                'fetchOrderBook': true,
                'fetchTicker': true,
                'fetchTrades': true,
                'withdraw': true,
            },
            'timeframes': {
                '1m': '1min',
                '5m': '5min',
                '15m': '15min',
                '30m': '30min',
                '1h': '1hour',
                '4h': '4hour',
                '8h': '8hour',
                '12h': '12hour',
                '1d': '1day',
                '1w': '1week',
            },
            'urls': {
                'logo': 'https://user-images.githubusercontent.com/1294454/37808081-b87f2d9c-2e59-11e8-894d-c1900b7584fe.jpg',
                'api': {
                    'public': 'https://public.bitbank.cc',
                    'private': 'https://api.bitbank.cc',
                },
                'www': 'https://bitbank.cc/',
                'doc': 'https://docs.bitbank.cc/',
                'fees': 'https://bitbank.cc/docs/fees/',
            },
            'api': {
                'public': {
                    'get': [
                        '{pair}/ticker',
                        '{pair}/depth',
                        '{pair}/transactions',
                        '{pair}/transactions/{yyyymmdd}',
                        '{pair}/candlestick/{candletype}/{yyyymmdd}',
                    ],
                },
                'private': {
                    'get': [
                        'user/assets',
                        'user/spot/order',
                        'user/spot/active_orders',
                        'user/spot/trade_history',
                        'user/withdrawal_account',
                    ],
                    'post': [
                        'user/spot/order',
                        'user/spot/cancel_order',
                        'user/spot/cancel_orders',
                        'user/spot/orders_info',
                        'user/request_withdrawal',
                    ],
                },
            },
            'markets': {
                'BCH/BTC': { 'id': 'bcc_btc', 'symbol': 'BCH/BTC', 'base': 'BCH', 'quote': 'BTC', 'baseId': 'bcc', 'quoteId': 'btc' },
                'BCH/JPY': { 'id': 'bcc_jpy', 'symbol': 'BCH/JPY', 'base': 'BCH', 'quote': 'JPY', 'baseId': 'bcc', 'quoteId': 'jpy' },
                'MONA/BTC': { 'id': 'mona_btc', 'symbol': 'MONA/BTC', 'base': 'MONA', 'quote': 'BTC', 'baseId': 'mona', 'quoteId': 'btc' },
                'MONA/JPY': { 'id': 'mona_jpy', 'symbol': 'MONA/JPY', 'base': 'MONA', 'quote': 'JPY', 'baseId': 'mona', 'quoteId': 'jpy' },
                'ETH/BTC': { 'id': 'eth_btc', 'symbol': 'ETH/BTC', 'base': 'ETH', 'quote': 'BTC', 'baseId': 'eth', 'quoteId': 'btc' },
                'LTC/BTC': { 'id': 'ltc_btc', 'symbol': 'LTC/BTC', 'base': 'LTC', 'quote': 'BTC', 'baseId': 'ltc', 'quoteId': 'btc' },
                'XRP/JPY': { 'id': 'xrp_jpy', 'symbol': 'XRP/JPY', 'base': 'XRP', 'quote': 'JPY', 'baseId': 'xrp', 'quoteId': 'jpy' },
                'BTC/JPY': { 'id': 'btc_jpy', 'symbol': 'BTC/JPY', 'base': 'BTC', 'quote': 'JPY', 'baseId': 'btc', 'quoteId': 'jpy' },
                'ETH/JPY': { 'id': 'eth_jpy', 'symbol': 'ETH/JPY', 'base': 'ETH', 'quote': 'JPY', 'baseId': 'eth', 'quoteId': 'jpy' },
                'LTC/JPY': { 'id': 'ltc_jpy', 'symbol': 'LTC/JPY', 'base': 'LTC', 'quote': 'JPY', 'baseId': 'ltc', 'quoteId': 'jpy' },
            },
            'fees': {
                'trading': {
                    'maker': -0.02 / 100,
                    'taker': 0.12 / 100,
                },
                'funding': {
                    'withdraw': {
                        // 'JPY': (amount > 30000) ? 756 : 540,
                        'BTC': 0.001,
                        'LTC': 0.001,
                        'XRP': 0.15,
                        'ETH': 0.0005,
                        'MONA': 0.001,
                        'BCC': 0.001,
                    },
                },
            },
            'precision': {
                'price': 8,
                'amount': 8,
            },
            'exceptions': {
                '20001': AuthenticationError,
                '20002': AuthenticationError,
                '20003': AuthenticationError,
                '20005': AuthenticationError,
                '20004': InvalidNonce,
                '40020': InvalidOrder,
                '40021': InvalidOrder,
                '40025': ExchangeError,
                '40013': OrderNotFound,
                '40014': OrderNotFound,
                '50008': PermissionDenied,
                '50009': OrderNotFound,
                '50010': OrderNotFound,
                '60001': InsufficientFunds,
                '60005': InvalidOrder,
            },
        });
    }

    parseTicker (ticker, market = undefined) {
        let symbol = undefined;
        if (market !== undefined) {
            symbol = market['symbol'];
        }
        const timestamp = this.safeInteger (ticker, 'timestamp');
        const last = this.safeFloat (ticker, 'last');
        return {
            'symbol': symbol,
            'timestamp': timestamp,
            'datetime': this.iso8601 (timestamp),
            'high': this.safeFloat (ticker, 'high'),
            'low': this.safeFloat (ticker, 'low'),
            'bid': this.safeFloat (ticker, 'buy'),
            'bidVolume': undefined,
            'ask': this.safeFloat (ticker, 'sell'),
            'askVolume': undefined,
            'vwap': undefined,
            'open': undefined,
            'close': last,
            'last': last,
            'previousClose': undefined,
            'change': undefined,
            'percentage': undefined,
            'average': undefined,
            'baseVolume': this.safeFloat (ticker, 'vol'),
            'quoteVolume': undefined,
            'info': ticker,
        };
    }

    async fetchTicker (symbol, params = {}) {
        await this.loadMarkets ();
        const market = this.market (symbol);
        const request = {
            'pair': market['id'],
        };
        const response = await this.publicGetPairTicker (this.extend (request, params));
        return this.parseTicker (response['data'], market);
    }

    async fetchOrderBook (symbol, limit = undefined, params = {}) {
        await this.loadMarkets ();
        const request = {
            'pair': this.marketId (symbol),
        };
        const response = await this.publicGetPairDepth (this.extend (request, params));
        const orderbook = this.safeValue (response, 'data', {});
        const timestamp = this.safeInteger (orderbook, 'timestamp');
        return this.parseOrderBook (orderbook, timestamp);
    }

    parseTrade (trade, market = undefined) {
        const timestamp = this.safeInteger (trade, 'executed_at');
        let symbol = undefined;
        let feeCurrency = undefined;
        if (market !== undefined) {
            symbol = market['symbol'];
            feeCurrency = market['quote'];
        }
        const price = this.safeFloat (trade, 'price');
        const amount = this.safeFloat (trade, 'amount');
        let cost = undefined;
        if (price !== undefined) {
            if (amount !== undefined) {
                cost = parseFloat (this.costToPrecision (symbol, price * amount));
            }
        }
        const id = this.safeString2 (trade, 'transaction_id', 'trade_id');
        const takerOrMaker = this.safeString (trade, 'maker_taker');
        let fee = undefined;
        const feeCost = this.safeFloat (trade, 'fee_amount_quote');
        if (feeCost !== undefined) {
            fee = {
                'currency': market['quote'],
                'cost': feeCurrency,
            };
        }
        const orderId = this.safeString (trade, 'order_id');
        const type = this.safeString (trade, 'type');
        const side = this.safeString (trade, 'side');
        return {
            'timestamp': timestamp,
            'datetime': this.iso8601 (timestamp),
            'symbol': symbol,
            'id': id,
            'order': orderId,
            'type': type,
            'side': side,
            'takerOrMaker': takerOrMaker,
            'price': price,
            'amount': amount,
            'cost': cost,
            'fee': fee,
            'info': trade,
        };
    }

    async fetchTrades (symbol, since = undefined, limit = undefined, params = {}) {
        await this.loadMarkets ();
        const market = this.market (symbol);
        const request = {
            'pair': market['id'],
        };
        const response = await this.publicGetPairTransactions (this.extend (request, params));
        return this.parseTrades (response['data']['transactions'], market, since, limit);
    }

<<<<<<< HEAD
    parseOHLCV (ohlcv, market = undefined, timeframe = '5m', since = undefined, limit = undefined) {
=======
    parseOHLCV (ohlcv, market = undefined) {
>>>>>>> e73c37f7
        //
        //     [
        //         "0.02501786",
        //         "0.02501786",
        //         "0.02501786",
        //         "0.02501786",
        //         "0.0000",
        //         1591488000000
        //     ]
        //
        return [
            this.safeInteger (ohlcv, 5),
            this.safeFloat (ohlcv, 0),
            this.safeFloat (ohlcv, 1),
            this.safeFloat (ohlcv, 2),
            this.safeFloat (ohlcv, 3),
            this.safeFloat (ohlcv, 4),
        ];
    }

    async fetchOHLCV (symbol, timeframe = '5m', since = undefined, limit = undefined, params = {}) {
        await this.loadMarkets ();
        const market = this.market (symbol);
        let date = this.milliseconds ();
        date = this.ymd (date);
        date = date.split ('-');
        const request = {
            'pair': market['id'],
            'candletype': this.timeframes[timeframe],
            'yyyymmdd': date.join (''),
        };
        const response = await this.publicGetPairCandlestickCandletypeYyyymmdd (this.extend (request, params));
        //
        //     {
        //         "success":1,
        //         "data":{
        //             "candlestick":[
        //                 {
        //                     "type":"5min",
        //                     "ohlcv":[
        //                         ["0.02501786","0.02501786","0.02501786","0.02501786","0.0000",1591488000000],
        //                         ["0.02501747","0.02501953","0.02501747","0.02501953","0.3017",1591488300000],
        //                         ["0.02501762","0.02501762","0.02500392","0.02500392","0.1500",1591488600000],
        //                     ]
        //                 }
        //             ],
        //             "timestamp":1591508668190
        //         }
        //     }
        //
        const data = this.safeValue (response, 'data', {});
        const candlestick = this.safeValue (data, 'candlestick', []);
        const first = this.safeValue (candlestick, 0, {});
        const ohlcv = this.safeValue (first, 'ohlcv', []);
<<<<<<< HEAD
        return this.parseOHLCVs (ohlcv, market);
=======
        return this.parseOHLCVs (ohlcv, market, timeframe, since, limit);
>>>>>>> e73c37f7
    }

    async fetchBalance (params = {}) {
        await this.loadMarkets ();
        const response = await this.privateGetUserAssets (params);
        const result = { 'info': response };
        const balances = response['data']['assets'];
        for (let i = 0; i < balances.length; i++) {
            const balance = balances[i];
            const currencyId = this.safeString (balance, 'asset');
            const code = this.safeCurrencyCode (currencyId);
            const account = {
                'free': this.safeFloat (balance, 'free_amount'),
                'used': this.safeFloat (balance, 'locked_amount'),
                'total': this.safeFloat (balance, 'onhand_amount'),
            };
            result[code] = account;
        }
        return this.parseBalance (result);
    }

    parseOrderStatus (status) {
        const statuses = {
            'UNFILLED': 'open',
            'PARTIALLY_FILLED': 'open',
            'FULLY_FILLED': 'closed',
            'CANCELED_UNFILLED': 'canceled',
            'CANCELED_PARTIALLY_FILLED': 'canceled',
        };
        return this.safeString (statuses, status, status);
    }

    parseOrder (order, market = undefined) {
        const id = this.safeString (order, 'order_id');
        const marketId = this.safeString (order, 'pair');
        let symbol = undefined;
        if (marketId && !market && (marketId in this.marketsById)) {
            market = this.marketsById[marketId];
        }
        if (market !== undefined) {
            symbol = market['symbol'];
        }
        const timestamp = this.safeInteger (order, 'ordered_at');
        const price = this.safeFloat (order, 'price');
        const amount = this.safeFloat (order, 'start_amount');
        const filled = this.safeFloat (order, 'executed_amount');
        const remaining = this.safeFloat (order, 'remaining_amount');
        const average = this.safeFloat (order, 'average_price');
        let cost = undefined;
        if (filled !== undefined) {
            if (average !== undefined) {
                cost = filled * average;
            }
        }
        const status = this.parseOrderStatus (this.safeString (order, 'status'));
        const type = this.safeStringLower (order, 'type');
        const side = this.safeStringLower (order, 'side');
        return {
            'id': id,
            'clientOrderId': undefined,
            'datetime': this.iso8601 (timestamp),
            'timestamp': timestamp,
            'lastTradeTimestamp': undefined,
            'status': status,
            'symbol': symbol,
            'type': type,
            'side': side,
            'price': price,
            'cost': cost,
            'average': average,
            'amount': amount,
            'filled': filled,
            'remaining': remaining,
            'trades': undefined,
            'fee': undefined,
            'info': order,
        };
    }

    async createOrder (symbol, type, side, amount, price = undefined, params = {}) {
        await this.loadMarkets ();
        const market = this.market (symbol);
        if (price === undefined) {
            throw new InvalidOrder (this.id + ' createOrder requires a price argument for both market and limit orders');
        }
        const request = {
            'pair': market['id'],
            'amount': this.amountToPrecision (symbol, amount),
            'price': this.priceToPrecision (symbol, price),
            'side': side,
            'type': type,
        };
        const response = await this.privatePostUserSpotOrder (this.extend (request, params));
        const order = this.parseOrder (response['data'], market);
        const id = order['id'];
        this.orders[id] = order;
        return order;
    }

    async cancelOrder (id, symbol = undefined, params = {}) {
        await this.loadMarkets ();
        const market = this.market (symbol);
        const request = {
            'order_id': id,
            'pair': market['id'],
        };
        const response = await this.privatePostUserSpotCancelOrder (this.extend (request, params));
        return response['data'];
    }

    async fetchOrder (id, symbol = undefined, params = {}) {
        await this.loadMarkets ();
        const market = this.market (symbol);
        const request = {
            'order_id': id,
            'pair': market['id'],
        };
        const response = await this.privateGetUserSpotOrder (this.extend (request, params));
        return this.parseOrder (response['data']);
    }

    async fetchOpenOrders (symbol = undefined, since = undefined, limit = undefined, params = {}) {
        await this.loadMarkets ();
        const market = this.market (symbol);
        const request = {
            'pair': market['id'],
        };
        if (limit !== undefined) {
            request['count'] = limit;
        }
        if (since !== undefined) {
            request['since'] = parseInt (since / 1000);
        }
        const response = await this.privateGetUserSpotActiveOrders (this.extend (request, params));
        return this.parseOrders (response['data']['orders'], market, since, limit);
    }

    async fetchMyTrades (symbol = undefined, since = undefined, limit = undefined, params = {}) {
        await this.loadMarkets ();
        let market = undefined;
        if (symbol !== undefined) {
            market = this.market (symbol);
        }
        const request = {};
        if (market !== undefined) {
            request['pair'] = market['id'];
        }
        if (limit !== undefined) {
            request['count'] = limit;
        }
        if (since !== undefined) {
            request['since'] = parseInt (since / 1000);
        }
        const response = await this.privateGetUserSpotTradeHistory (this.extend (request, params));
        return this.parseTrades (response['data']['trades'], market, since, limit);
    }

    async fetchDepositAddress (code, params = {}) {
        await this.loadMarkets ();
        const currency = this.currency (code);
        const request = {
            'asset': currency['id'],
        };
        const response = await this.privateGetUserWithdrawalAccount (this.extend (request, params));
        // Not sure about this if there could be more than one account...
        const accounts = response['data']['accounts'];
        const address = this.safeString (accounts[0], 'address');
        return {
            'currency': currency,
            'address': address,
            'tag': undefined,
            'info': response,
        };
    }

    async withdraw (code, amount, address, tag = undefined, params = {}) {
        if (!('uuid' in params)) {
            throw new ExchangeError (this.id + ' uuid is required for withdrawal');
        }
        await this.loadMarkets ();
        const currency = this.currency (code);
        const request = {
            'asset': currency['id'],
            'amount': amount,
        };
        const response = await this.privatePostUserRequestWithdrawal (this.extend (request, params));
        const txid = this.safeString (response['data'], 'txid');
        return {
            'info': response,
            'id': txid,
        };
    }

    nonce () {
        return this.milliseconds ();
    }

    sign (path, api = 'public', method = 'GET', params = {}, headers = undefined, body = undefined) {
        let query = this.omit (params, this.extractParams (path));
        let url = this.urls['api'][api] + '/';
        if (api === 'public') {
            url += this.implodeParams (path, params);
            if (Object.keys (query).length) {
                url += '?' + this.urlencode (query);
            }
        } else {
            this.checkRequiredCredentials ();
            const nonce = this.nonce ().toString ();
            let auth = nonce;
            url += this.version + '/' + this.implodeParams (path, params);
            if (method === 'POST') {
                body = this.json (query);
                auth += body;
            } else {
                auth += '/' + this.version + '/' + path;
                if (Object.keys (query).length) {
                    query = this.urlencode (query);
                    url += '?' + query;
                    auth += '?' + query;
                }
            }
            headers = {
                'Content-Type': 'application/json',
                'ACCESS-KEY': this.apiKey,
                'ACCESS-NONCE': nonce,
                'ACCESS-SIGNATURE': this.hmac (this.encode (auth), this.encode (this.secret)),
            };
        }
        return { 'url': url, 'method': method, 'body': body, 'headers': headers };
    }

    async request (path, api = 'public', method = 'GET', params = {}, headers = undefined, body = undefined) {
        const response = await this.fetch2 (path, api, method, params, headers, body);
        const success = this.safeInteger (response, 'success');
        const data = this.safeValue (response, 'data');
        if (!success || !data) {
            const errorMessages = {
                '10000': 'URL does not exist',
                '10001': 'A system error occurred. Please contact support',
                '10002': 'Invalid JSON format. Please check the contents of transmission',
                '10003': 'A system error occurred. Please contact support',
                '10005': 'A timeout error occurred. Please wait for a while and try again',
                '20001': 'API authentication failed',
                '20002': 'Illegal API key',
                '20003': 'API key does not exist',
                '20004': 'API Nonce does not exist',
                '20005': 'API signature does not exist',
                '20011': 'Two-step verification failed',
                '20014': 'SMS authentication failed',
                '30001': 'Please specify the order quantity',
                '30006': 'Please specify the order ID',
                '30007': 'Please specify the order ID array',
                '30009': 'Please specify the stock',
                '30012': 'Please specify the order price',
                '30013': 'Trade Please specify either',
                '30015': 'Please specify the order type',
                '30016': 'Please specify asset name',
                '30019': 'Please specify uuid',
                '30039': 'Please specify the amount to be withdrawn',
                '40001': 'The order quantity is invalid',
                '40006': 'Count value is invalid',
                '40007': 'End time is invalid',
                '40008': 'end_id Value is invalid',
                '40009': 'The from_id value is invalid',
                '40013': 'The order ID is invalid',
                '40014': 'The order ID array is invalid',
                '40015': 'Too many specified orders',
                '40017': 'Incorrect issue name',
                '40020': 'The order price is invalid',
                '40021': 'The trading classification is invalid',
                '40022': 'Start date is invalid',
                '40024': 'The order type is invalid',
                '40025': 'Incorrect asset name',
                '40028': 'uuid is invalid',
                '40048': 'The amount of withdrawal is illegal',
                '50003': 'Currently, this account is in a state where you can not perform the operation you specified. Please contact support',
                '50004': 'Currently, this account is temporarily registered. Please try again after registering your account',
                '50005': 'Currently, this account is locked. Please contact support',
                '50006': 'Currently, this account is locked. Please contact support',
                '50008': 'User identification has not been completed',
                '50009': 'Your order does not exist',
                '50010': 'Can not cancel specified order',
                '50011': 'API not found',
                '60001': 'The number of possessions is insufficient',
                '60002': 'It exceeds the quantity upper limit of the tender buying order',
                '60003': 'The specified quantity exceeds the limit',
                '60004': 'The specified quantity is below the threshold',
                '60005': 'The specified price is above the limit',
                '60006': 'The specified price is below the lower limit',
                '70001': 'A system error occurred. Please contact support',
                '70002': 'A system error occurred. Please contact support',
                '70003': 'A system error occurred. Please contact support',
                '70004': 'We are unable to accept orders as the transaction is currently suspended',
                '70005': 'Order can not be accepted because purchase order is currently suspended',
                '70006': 'We can not accept orders because we are currently unsubscribed ',
                '70009': 'We are currently temporarily restricting orders to be carried out. Please use the limit order.',
                '70010': 'We are temporarily raising the minimum order quantity as the system load is now rising.',
            };
            const errorClasses = this.exceptions;
            const code = this.safeString (data, 'code');
            const message = this.safeString (errorMessages, code, 'Error');
            const ErrorClass = this.safeValue (errorClasses, code);
            if (ErrorClass !== undefined) {
                throw new ErrorClass (message);
            } else {
                throw new ExchangeError (this.id + ' ' + this.json (response));
            }
        }
        return response;
    }
};<|MERGE_RESOLUTION|>--- conflicted
+++ resolved
@@ -238,11 +238,7 @@
         return this.parseTrades (response['data']['transactions'], market, since, limit);
     }
 
-<<<<<<< HEAD
-    parseOHLCV (ohlcv, market = undefined, timeframe = '5m', since = undefined, limit = undefined) {
-=======
     parseOHLCV (ohlcv, market = undefined) {
->>>>>>> e73c37f7
         //
         //     [
         //         "0.02501786",
@@ -297,11 +293,7 @@
         const candlestick = this.safeValue (data, 'candlestick', []);
         const first = this.safeValue (candlestick, 0, {});
         const ohlcv = this.safeValue (first, 'ohlcv', []);
-<<<<<<< HEAD
-        return this.parseOHLCVs (ohlcv, market);
-=======
         return this.parseOHLCVs (ohlcv, market, timeframe, since, limit);
->>>>>>> e73c37f7
     }
 
     async fetchBalance (params = {}) {
