--- conflicted
+++ resolved
@@ -328,29 +328,11 @@
         return this.parseBalance (result);
     }
 
-<<<<<<< HEAD
-    async performOrderBookRequest (symbol, limit = undefined, params = {}) {
-        await this.loadMarkets ();
-        let market = this.market (symbol);
-        let response = await this.publicGetOpenOrders (this.extend ({
-            'symbol': market['id'],
-        }, params));
-        let orderbook = response['data'];
-        return orderbook;
-    }
-
-    orderBookExchangeKeys () {
-        return {
-            'bids': 'BUY',
-            'asks': 'SELL',
-        };
-=======
     async performOrderBookRequest (market, limit = undefined, params = {}) {
         let response = await this.publicGetOpenOrders (this.extend ({
             'symbol': market['id'],
         }, params));
         return response;
->>>>>>> bc2d492e
     }
 
     parseOrder (order, market = undefined) {
