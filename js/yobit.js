--- conflicted
+++ resolved
@@ -72,12 +72,9 @@
                 'BCS': 'BitcoinStake',
                 'BLN': 'Bulleon',
                 'BTS': 'Bitshares2',
-<<<<<<< HEAD
                 'CAT': 'BitClave',
                 'COV': 'Coven Coin',
-=======
                 'CPC': 'Capricoin',
->>>>>>> 01cfc36c
                 'CS': 'CryptoSpots',
                 'DCT': 'Discount',
                 'DGD': 'DarkGoldCoin',
