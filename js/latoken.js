'use strict';

//  ---------------------------------------------------------------------------

const Exchange = require ('./base/Exchange');
const { ExchangeError, ArgumentsRequired, ExchangeNotAvailable, InsufficientFunds, OrderNotFound, InvalidOrder, AccountSuspended, InvalidNonce, DDoSProtection, NotSupported, BadRequest, AuthenticationError } = require ('./base/errors');

// const {  
//     ExchangeError, 
//     ArgumentsRequired, 
//     ExchangeNotAvailable, 
//     InsufficientFunds, 
//     OrderNotFound, 
//     InvalidOrder, 
//     DDoSProtection, 
//     InvalidNonce, 
//     AuthenticationError, 
//     InvalidAddress } = require ('./base/errors');
const { ROUND } = require ('./base/functions/number');
//  ---------------------------------------------------------------------------

module.exports = class latoken extends Exchange {
    describe () {
        return this.deepExtend (super.describe (), {
            'id': 'latoken',
            'name': 'Latoken',
            'countries': [ 'VG' ],
            'version': 'v1',
            'rateLimit': 1500,
            'certified': false,
            // new metainfo interface
            'has': {
                'CORS': false,
                'publicAPI': true,
                'pivateAPI': true,
                'cancelAllOrders': true,
                'cancelOrder': true,
                'cancelAllOrders': true,
                'createDepositAddress': false,
                'createLimitOrder': true,
                'createMarketOrder': false,
                'createOrder': true,
                'createDepositAddress': false,
                'deposit': false,
                'fetchBalance': true,
                'fetchClosedOrders': true,
                'fetchCurrencies': true,
                'fetchDepositAddress': false,
                'fetchTradingFees': false,
                'fetchFundingFees': false,
                'fetchMyTrades': true,
                'fetchOHLCV': true,
                'fetchOpenOrders': true,
                'fetchOrder': false,
                'fetchAllActiveOrders': true,
                'fetchOrdersByStatus': true,
                'fetchOrdersByOrderId': true,
                'fetchActiveOrders': true,
                'fetchCancelledOrders': true,
                'fetchFilledOrders': true,
                'fetchPartiallyFilledOrders': true,
                'fetchOrderBook': true,
                'fetchTicker': true,
                'fetchTickers': false,
                'fetchTrades': true,
                'fetchTransactions': false,
                'fetchDeposits': false,
                'fetchWithdrawals': false,
                'withdraw': false,
            },
            'timeframes': {
                '1m': '1m',
                '5m': '5m',
                '15m': '15m',
                '30m': '30m',
                '1h': '1h',
                '3h': '3h',
                '6h': '6h',
                '12h': '12h',
                '1d': '1D',
                '1w': '7D',
                '2w': '14D',
                '1M': '1M',
            },
            'urls': {
                'logo': 'https://user-images.githubusercontent.com/6286552/54519214-0f693600-4977-11e9-9ff4-6ea2f62875b0.png',
                'api': {
<<<<<<< HEAD
                    'v1': 'https://api.latoken.com/api/v1',
=======
                    'v1':  'https://api.latoken.com/api/v1',
>>>>>>> 5463d3a4
                },
                'www': 'https://www.latoken.com',
                'doc': [
                    'https://api.latoken.com/',
                ],
            },
            'api': {
                'public': {
                    'get': [
                        'exchangeInfo/time',
                        'exchangeInfo/limits',
                        'exchangeInfo/pairs',
                        'exchangeInfo/currencies',
                        'marketData/orderBook',
                        'marketData/trades',
                        'marketData/ticker'
                    ],
                },
                'private': {
                    'get': [
                        'account/balances',
                        'order/trades',
                        'order/status',
                        'order/active',
                        'order/get_order'
                    ],
                    'post': [
                        'order/new',
                        'order/cancel',
                        'order/cancel_all'
                    ],
                    'delete': [
                        'account/order',
                    ],
                },
            },
            'fees': {
                'trading': {
                    'tierBased': false,
                    'percentage': true,
                    'maker': 0.1 / 100,
                    'taker': 0.1 / 100,
                },
            },
            'options': {
                'timeframe': 5 * 1000, // 5 sec, default
            },
            'exceptions': {
                'order_not_exist': OrderNotFound, // {"code":"order_not_exist","msg":"order_not_exist"} ¯\_(ツ)_/¯
                'order_not_exist_or_not_allow_to_cancel': InvalidOrder, // {"code":"400100","msg":"order_not_exist_or_not_allow_to_cancel"}
                'Order size below the minimum requirement.': InvalidOrder, // {"code":"400100","msg":"Order size below the minimum requirement."}
                'The withdrawal amount is below the minimum requirement.': ExchangeError, // {"code":"400100","msg":"The withdrawal amount is below the minimum requirement."}
                '400': BadRequest,
                '401': AuthenticationError,
                '403': NotSupported,
                '404': NotSupported,
                '405': NotSupported,
                '429': DDoSProtection,
                '500': ExchangeError,
                '503': ExchangeNotAvailable,
                '200004': InsufficientFunds,
                '260100': InsufficientFunds, // {"code":"260100","msg":"account.noBalance"}
                '300000': InvalidOrder,
                '400001': AuthenticationError,
                '400002': InvalidNonce,
                '400003': AuthenticationError,
                '400004': AuthenticationError,
                '400005': AuthenticationError,
                '400006': AuthenticationError,
                '400007': AuthenticationError,
                '400008': NotSupported,
                '400100': ArgumentsRequired,
                '411100': AccountSuspended,
                '500000': ExchangeError,
            }
        });
    }

    nonce () {
        return this.milliseconds ();
    }

    async currentTime(){
        const response = await this.publicGetExchangeInfoTime();
        let time = this.safeString(response, 'time');
        let timeSeconds = this.safeInteger(response, 'unixTimeSeconds');
        let timeMiliseconds = this.safeInteger(response, 'unixTimeMiliseconds');
        return {
            'time': time,
            'timeSeconds': timeSeconds,
            'timeMiliseconds': timeMiliseconds,
        }
    }

    async fetchMarkets (params = {}) {
        let markets = await this.publicGetExchangeInfoPairs(params);
        let result = [];
            for (let i = 0; i < markets.length; i++) {
                let market = markets[i];
                let id = market['pairId'];
                let baseId = market['baseCurrency'];
                let quoteId = market['quotedCurrency'];
                let base = this.commonCurrencyCode (baseId);
                let quote = this.commonCurrencyCode (quoteId);
                let symbol =  market['symbol'];
                let precision = {
                    'price': market['pricePrecision'],
                    'amount': market['amountPrecision'],
                };
                let limits = {
                    'amount': {
                        'min': this.safeFloat (market, 'minQty'),
                        'max': undefined,
                    },
                    'price': {
                        'min': Math.pow (10, -precision['price']),
                        'max': undefined,
                    },
                };
                limits['cost'] = {
                    'min': market['amountPrecision'],
                    'max': undefined,
                };
                result.push ({
                    'id': id,
                    'symbol': symbol,
                    'base': base,
                    'quote': quote,
                    'baseId': baseId,
                    'quoteId': quoteId,
                    'active': true,
                    'precision': precision,
                    'limits': limits,
                    'info': market,
                });
            }
        return result;
    }

    calculateFee (symbol, side, amount, price, takerOrMaker = 'taker') {
        let market = this.markets[symbol];
        let key = 'quote';
        let rate = market[takerOrMaker];
        let cost = amount * rate;
        let precision = market['precision']['price'];
        if (side === 'sell') {
            cost *= price;
        } else {
            key = 'base';
            precision = market['precision']['amount'];
        }
        cost = this.decimalToPrecision (cost, ROUND, precision, this.precisionMode);
        return {
            'type': takerOrMaker,
            'currency': market[key],
            'rate': rate,
            'cost': parseFloat (cost),
        };
    }

    async fetchBalance (params = {}) {
        await this.loadMarkets ();
        if (Object.keys (params).length) {
            let balance = await this.privateGetAccountBalances(params);
            let result = {};
            result.currencyId = balance['currencyId'];
            result.symbol = balance['symbol'];
            result.name = balance['name'];
            result.amount = balance['amount'];
            result.available = balance['available'];
            result.frozen = balance['frozen'];
            result.pending = balance['pending'];
            return {
                'id': result.currencyId,
                'symbol': result.symbol,
                'name': result.name,
                'amount': result.amount,
                'available': result.available,
                'frozen': result.frozen,
                'pending': result.pending,
            }
        } 
        let balances = await this.privateGetAccountBalances(params);
        let result = [];
        for (let i = 0; i < balances.length; i++) {
            let balance = balances[i];
            let currencyId = balance['currencyId'];
            let symbol = balance['symbol'];
            let name = balance['name'];
            let amount = this.safeFloat(balance, 'amount');
            let available = this.safeFloat(balance, 'available');
            let frozen = this.safeValue(balance, 'frozen');
            let pending = this.safeValue(balance, 'pending');
            result.push({
                'currencyId': currencyId,
                'symbol': symbol,
                'name': name,
                'amount': amount,
                'available': available,
                'frozen': frozen,
                'pending': pending,
            });
        }
        return result;
    }

    parseBidAsk (bidask) {
        let price = parseFloat (bidask['price'])
        let amount = parseFloat(bidask['amount'])
        return  {
            'price': price, 
            'amount': amount
        } 
    }

    parseBidsAsks (bidasks) {
        let res = [];
        for (let i = 0; i < bidasks.length; i++) {
            res.push(this.parseBidAsk(bidasks[i]));
        }
        return res;
    }

    parseOrderBook (orderbook, asksKey = 'asks', bidsKey = 'bids') {
        return {
            'pairId': orderbook['pairId'],
            'symbol': orderbook['symbol'],
            'spread': orderbook['spread'],
            'asks': (asksKey in orderbook) ? this.parseBidsAsks (orderbook[asksKey]) : null,
            'bids': (bidsKey in orderbook) ? this.parseBidsAsks (orderbook[bidsKey]) : null,
        }
    }

    async fetchOrderBook (symbol, params = {}) {
        await this.loadMarkets ();
        let market = this.market(symbol);
        let request = {
            'symbol': market['symbol'],
        };
        let response = await this.publicGetMarketDataOrderBook (this.extend(request, params));
        let orderbook = this.parseOrderBook(response);
        return orderbook;
    }

    parseTicker( ticker, market = undefined) {
        let symbol = this.findSymbol(this.safeString(ticker, 'symbol'), market);
        return {
            'id': this.safeValue(ticker, 'pairId'),
            'symbol': symbol,
            'volume': this.safeFloat(ticker, 'volume'),
            'openPrice': this.safeFloat(ticker, 'open'),
            'lowPrice': this.safeFloat(ticker, 'low'),
            'highPrice': this.safeFloat(ticker, 'high'),
            'closePrice': this.safeFloat(ticker, 'close'),
            'priceChange': this.safeFloat(ticker, 'priceChange'),
        }
    }

    async fetchTicker(symbol, params = {}) {
        await this.loadMarkets();
        let market = this.market(symbol);
        let response = await this.publicGetMarketDataTicker( this.extend({
            'symbol': market['symbol'],
        }, params));
        return this.parseTicker(response, market);
    }

    async fetchCurrencies(params = {}){
        if (Object.keys (params).length) {
            const currencies = await this.publicGetExchangeInfoCurrencies(params);
            let id = currencies['currencyId'];
            let symbol = currencies['symbol'];
            let name = currencies['name'];
            let precision = currencies['precission'];
            let type = currencies['type'];
            let fee = currencies['fee'];
            return {
                'id': id,
                'symbol': symbol,
                'name': name,
                'precision': precision,
                'type': type,
                'fee': fee,
            }
        }
        const currencies = await this.publicGetExchangeInfoCurrencies();
        let result = [];
            for (let i = 0; i < currencies.length; i ++) {
                let currency = currencies[i];
                let id = currency['currencyId'];
                let symbol = currency['symbol'];
                let name = currency['name'];
                let precision = currency['precission'];
                let type = currency['type'];
                let fee = currency['fee'];
                result.push({
                    'id': id,
                    'symbol': symbol,
                    'name': name,
                    'precision': precision,
                    'type': type,
                    'fee': fee,
                })
            }
        return result;
    }

    parseOneTrade (trade) {
        let side = this.safeString (trade, 'side');
        let price = parseFloat (trade['price']);
        let amount = parseFloat (trade['amount']);
        let timestamp = this.safeValue(trade,'timestamp');
        return {
            'side': side,
            'price': price,
            'amount': amount,
            'timestamp': timestamp,
        }
    }

    parseEachTrade (trades) {
        let res = [];
        for (let i = 0; i < trades.length; i++) {
            res.push(this.parseOneTrade(trades[i]));
        }
        return res;
    }

    parseTrade (trades, tradeKey = 'trades') {
        return {
            'pairId': trades['pairId'],
            'symbol': trades['symbol'],
            'tradeCount': trades['tradeCount'],
            'trades': (tradeKey in trades) ? this.parseEachTrade (trades[tradeKey]) : null,
        }
    }

    async fetchTrades (symbol, limit = 100, params = {}) {
        await this.loadMarkets();
        let market = this.market (symbol);
        let resp = {
            'symbol': market['symbol'],
            'limit': limit,
        };
        let response = await this.publicGetMarketDataTrades (this.extend (resp, params));
        let trades = this.parseTrade(response)
        return trades;
    }

    parseOneOrderTrade (trade) {
        let id = this.safeString (trade, 'id');
        let orderId = this.safeString(trade, 'orderId');
        let commision = parseFloat (trade['commision']);
        let side = this.safeString(trade,'side');
        let price = this.safeFloat(trade, 'price');
        let amount = this.safeFloat(trade, 'amount');
        let time = this.safeValue(trade, 'timestamp');
        return {
            'id': id,
            'orderId': orderId,
            'commision': commision,
            'side': side,
            'price': price,
            'amount': amount,
            'time': time,
        }
    }

    parseOrderTrades (trades) {
        let res = [];
        for (let i = 0; i < trades.length; i++) {
           res.push(this.parseOneOrderTrade(trades[i])); 
        }
        return res;
    }

    parseOrderTrade (trades, tradeKey = 'trades') {
        return {
            'pairId': trades['pairId'],
            'symbol': trades['symbol'],
            'tradeCount': trades['tradeCount'],
            'trades': (tradeKey in trades) ? this.parseOrderTrades (trades[tradeKey]) : null,
        }
    }

    async fetchMyTrades (symbol = undefined, params = {}, limit = 10) {
        await this.loadMarkets ();
        let request = {
            'symbol': symbol,
            'limit': limit
        };
        let response = await this.privateGetOrderTrades (this.extend(request, params));
        return this.parseOrderTrade(response);
    }

    parseOrderStatus (status) {
        let statuses = {
            'active': 'open',
            'partially_filled': 'open',
            'filled': 'closed',
            'canceled': 'canceled',
        };
        return (status in statuses) ? statuses[status] : status;
    }

    parseOrder (response) {
        let orderId = response['orderId'];
        let cliOrdId = response['cliOrdId'];
        let pairId = this.safeValue(response, 'pairId');
        let symbol = response['symbol'];
        let side = response['side'];
        let orderType = response['orderType'];
        let price = this.safeFloat(response, 'price');
        let amount = this.safeFloat(response, 'amount');
        let orderStatus = response['orderStatus'];
        let executedAmount = this.safeFloat(response, 'executedAmount');
        let reaminingAmount = this.safeFloat(response, 'reaminingAmount');
        let timeCreated = this.safeValue(response, 'timeCreated');
        let timeFilled = (this.safeValue(response, 'timeFilled') == undefined) ? null : this.safeValue(response, 'timeFilled');
        return {
            'orderId': orderId,
            'cliOrdId': cliOrdId,
            'pairId': pairId,
            'symbol': symbol,
            'side': side,
            'orderType': orderType,
            'price': price,
            'amount': amount,
            'orderStatus': orderStatus,
            'executedAmount': executedAmount,
            'reaminingAmount': reaminingAmount,
            'timeCreated': timeCreated,
            'timeFilled': timeFilled,
        }
    }

    async fetchActiveOrders (symbol = undefined, since = undefined, limit = 50, params = {}) {
        return this.fetchOrdersByStatus (symbol, 'active', since, limit, params);
    }

    async fetchCancelledOrders (symbol = undefined, since = undefined, limit = 50, params = {}) {
        return this.fetchOrdersByStatus (symbol, 'cancelled', since, limit, params);
    }

    async fetchFilledOrders (symbol = undefined, since = undefined, limit = 50, params = {}) {
        return this.fetchOrdersByStatus (symbol, 'filled', since, limit, params);
    }

    async fetchPartiallyFilledOrders (symbol = undefined, since = undefined, limit = 50, params = {}) {
        return this.fetchOrdersByStatus (symbol, 'partiallyFilled', since, limit, params);
    }

    parseOrders(orders) {
        let result = [];
        for (let i = 0; i < orders.length; i++) {
            let order = orders[i];
            let  orderId =  order['orderId'];
            let  cliOrdId =  order['cliOrdId'];
            let  pairId =  this.safeValue(order, 'pairId');
            let  symbol =  order['symbol'];
            let  side =  order['side'];
            let  orderType =  order['orderType'];
            let  price =  this.safeFloat(order, 'price');
            let  amount =  this.safeFloat(order, 'amount');
            let  orderStatus =  order['orderStatus'];
            let  executedAmount =  this.safeFloat(order, 'executedAmount');
            let  reaminingAmount =  this.safeFloat(order, 'reaminingAmount');
            let  timeCreated =  this.safeValue(order, 'timeCreated');
            let timeFilled = (this.safeValue(order, 'timeFilled') == undefined) ? null : this.safeValue(order, 'timeFilled');
            result.push({
            'orderId': orderId,
            'cliOrdId': cliOrdId,
            'pairId': pairId,
            'symbol': symbol,
            'side': side,
            'orderType': orderType,
            'price': price,
            'amount': amount,
            'orderStatus': orderStatus,
            'executedAmount': executedAmount,
            'reaminingAmount': reaminingAmount,
            'timeCreated': timeCreated,
            'timeFilled': timeFilled
            })
        }
        return result;
    }

    async fetchOrdersByStatus (symbol, status, since = undefined, limit = 100, params = {}) {
        await this.loadMarkets ();
        let market = undefined;
        let request = {
            'status': status,
        };
        if (symbol !== undefined) {
            market = this.market (symbol);
            request['symbol'] = market['symbol'];
        }
        if (limit !== undefined)
            request['limit'] = limit;
        let response = await this.privateGetOrderStatus (this.extend (request, params));
        let orders = this.parseOrders (response);
        return orders;
    }

    async fetchAllActiveOrders(symbol, limit = 50, params = {}) {
        await this.loadMarkets();
        let request = {
            'symbol': symbol,
            'limit': limit,
        }
        request['timestamp'] = this.nonce();
        let response = await this.privateGetOrderActive(this.extend(request, params));
        let orders = this.parseOrders(response);
        return orders;
    }

    async fetchOrder(id, params = {}) {
        await this.loadMarkets();
        let request = {
            'orderId': id,
        }
        let response = await this.privateGetOrderGetOrder(this.extend(request, params));
        let orderId = response['orderId'];
        let cliOrdId = response['cliOrdId'];
        let pairId = this.safeValue(response, 'pairId');
        let symbol = response['symbol'];
        let side = response['side'];
        let orderType = response['orderType'];
        let price = this.safeFloat(response, 'price');
        let amount = this.safeFloat(response, 'amount');
        let orderStatus = response['orderStatus'];
        let executedAmount = this.safeFloat(response, 'executedAmount');
        let reaminingAmount = this.safeFloat(response, 'reaminingAmount');
        let timeCreated = this.safeValue(response, 'timeCreated');
        let timeFilled = (this.safeValue(response, 'timeFilled') == undefined) ? null : this.safeValue(response, 'timeFilled');
        return {
            'orderId': orderId,
            'cliOrdId': cliOrdId,
            'pairId': pairId,
            'symbol': symbol,
            'side': side,
            'orderType': orderType,
            'price': price,
            'amount': amount,
            'orderStatus': orderStatus,
            'executedAmount': executedAmount,
            'reaminingAmount': reaminingAmount,
            'timestamp': timeCreated,
            'timeFilled': timeFilled,
        }
    }

     parseNewOrder(response) {
        return ({
            'orderId': response['orderId'],
            'cliOrdId': response['cliOrdId'],
            'pairId': this.safeValue(response, 'pairId'),
            'symbol': response['symbol'],
            'side': response['side'],
            'orderType': response['orderType'],
            'price': this.safeFloat(response, 'price'),
            'amount': this.safeFloat(response, 'amount'),
        })
    }

    async createOrder (symbol, cliOrdId, side, price, amount, orderType, timeAlive, params = {}) {
        let order = {
            'symbol': symbol,
            'cliOrdId': cliOrdId,
            'side': side,
            'price': price,
            'amount': amount,
            'orderType': orderType,
            'timeAlive': timeAlive,

        };
        let result = await this.privatePostOrderNew(this.extend(order, params));
        return this.parseNewOrder(result);
    }

    async cancelOrder (id, params = {}) {
        await this.loadMarkets();
        if (id === undefined)
            throw new ArgumentsRequired (this.id + ' cancelOrder requires a id argument');
        await this.loadMarkets ();
        let response = await this.privatePostOrderCancel (this.extend ({
            'orderId': id
        }, params));
        return this.parseOrder(response)
    }

    parseAllOrders(orders) {
        let pairId = orders['pairId'];
        let symbol = orders['symbol']
        let canceledOrders = [];
        for (let i = 0; i < orders.cancelledOrders.length; i++) {
            canceledOrders.push(
                orders.cancelledOrders[i]
            )
        }
        let result = {
            'pairId': pairId,
            'symbol': symbol,
            'cancelledOrders': canceledOrders,
        }
        return result;
    }

    async cancelAllOrders(symbol, params = {}) {
        await this.loadMarkets();
        let response =  await this.privatePostOrderCancelAll(this.extend({
            'symbol': symbol
        }, params));
        return this.parseAllOrders(response);
    }

    sign (path, api = 'public', method = 'GET', params = undefined, headers = undefined, body = undefined) {
        let signature;
        let query1;
        let url = this.urls['api']['v1'];
        url += '/' + path;
        if (api === 'public') {
            headers = {
                'Content-type': 'application/json',
                'x-lat-timestamp': this.nonce(),
                'x-lat-timeframe': this.options['timeframe'],
            };
            if ((path === 'exchangeInfo/pairs' || 'exchangeInfo/currencies') && (typeof(params) === 'string')) {
                url += '/' + params;
            }
            url += '?' + this.urlencode (params);
        } else  if (api === 'private') {
            this.checkRequiredCredentials();
            if (path === 'account/balances' && (typeof(params) === 'string')) {
                url += '/' + params;
                let param = {
                    'timestamp': Date.now(),
                }
                query1 = '?' + this.urlencode (param)
                let dataToSign = '/api/v1/' + path + '/' + params;
                signature = this.hmac(this.encode(dataToSign + query1), this.encode(this.secret), 'sha256')
            } else {
                params['timestamp'] = this.nonce();
                query1 = '?' + this.urlencode (params);
                let dataToSign = '/api/v1/' + path;
                signature = this.hmac(this.encode(dataToSign + query1), this.encode(this.secret), 'sha256')

            }
            headers = {
                'X-LA-KEY': this.apiKey,
                'X-LA-SIGNATURE': signature,
            };
            body = this.urlencode(params);
            url += query1;
        }
        return {'url': url, 'method': method, 'body': body, 'headers': headers};
    }

    handleErrors (code, reason, url, method, headers, body, response) {
        if (!response) {
            return;
        }
        const errorCode = this.safeString (response, 'code');
        const message = this.safeString (response, 'msg');
        const ExceptionClass = this.safeValue2 (this.exceptions, message, errorCode);
        if (ExceptionClass !== undefined) {
            throw new ExceptionClass (this.id + ' ' + message);
        }
    }

};<|MERGE_RESOLUTION|>--- conflicted
+++ resolved
@@ -4,18 +4,6 @@
 
 const Exchange = require ('./base/Exchange');
 const { ExchangeError, ArgumentsRequired, ExchangeNotAvailable, InsufficientFunds, OrderNotFound, InvalidOrder, AccountSuspended, InvalidNonce, DDoSProtection, NotSupported, BadRequest, AuthenticationError } = require ('./base/errors');
-
-// const {  
-//     ExchangeError, 
-//     ArgumentsRequired, 
-//     ExchangeNotAvailable, 
-//     InsufficientFunds, 
-//     OrderNotFound, 
-//     InvalidOrder, 
-//     DDoSProtection, 
-//     InvalidNonce, 
-//     AuthenticationError, 
-//     InvalidAddress } = require ('./base/errors');
 const { ROUND } = require ('./base/functions/number');
 //  ---------------------------------------------------------------------------
 
@@ -85,11 +73,7 @@
             'urls': {
                 'logo': 'https://user-images.githubusercontent.com/6286552/54519214-0f693600-4977-11e9-9ff4-6ea2f62875b0.png',
                 'api': {
-<<<<<<< HEAD
                     'v1': 'https://api.latoken.com/api/v1',
-=======
-                    'v1':  'https://api.latoken.com/api/v1',
->>>>>>> 5463d3a4
                 },
                 'www': 'https://www.latoken.com',
                 'doc': [
