'use strict';

//  ---------------------------------------------------------------------------

const Exchange = require ('./base/Exchange');
const { ExchangeError, ArgumentsRequired, AuthenticationError, DDoSProtection, ExchangeNotAvailable, InvalidOrder, OrderNotFound, PermissionDenied, InsufficientFunds } = require ('./base/errors');

//  ---------------------------------------------------------------------------

module.exports = class bibox extends Exchange {
    describe () {
        return this.deepExtend (super.describe (), {
            'id': 'bibox',
            'name': 'Bibox',
            'countries': [ 'CN', 'US', 'KR' ],
            'version': 'v1',
            'has': {
                'CORS': false,
                'publicAPI': false,
                'fetchBalance': true,
                'fetchDeposits': true,
                'fetchWithdrawals': true,
                'fetchCurrencies': true,
                'fetchDepositAddress': true,
                'fetchFundingFees': true,
                'fetchTickers': true,
                'fetchOrder': true,
                'fetchOpenOrders': true,
                'fetchClosedOrders': true,
                'fetchMyTrades': true,
                'fetchOHLCV': true,
                'createMarketOrder': false, // or they will return https://github.com/ccxt/ccxt/issues/2338
                'withdraw': true,
            },
            'timeframes': {
                '1m': '1min',
                '5m': '5min',
                '15m': '15min',
                '30m': '30min',
                '1h': '1hour',
                '2h': '2hour',
                '4h': '4hour',
                '6h': '6hour',
                '12h': '12hour',
                '1d': 'day',
                '1w': 'week',
            },
            'urls': {
                'logo': 'https://user-images.githubusercontent.com/1294454/34902611-2be8bf1a-f830-11e7-91a2-11b2f292e750.jpg',
                'api': 'https://api.bibox.com',
                'www': 'https://www.bibox.com',
                'doc': [
                    'https://github.com/Biboxcom/api_reference/wiki/home_en',
                    'https://github.com/Biboxcom/api_reference/wiki/api_reference',
                ],
                'fees': 'https://bibox.zendesk.com/hc/en-us/articles/115004417013-Fee-Structure-on-Bibox',
                'referral': 'https://www.bibox.com/signPage?id=11114745&lang=en',
            },
            'api': {
                'public': {
                    'post': [
                        // TODO: rework for full endpoint/cmd paths here
                        'mdata',
                    ],
                    'get': [
                        'mdata',
                    ],
                },
                'private': {
                    'post': [
                        'user',
                        'orderpending',
                        'transfer',
                    ],
                },
                'v2private': {
                    'post': [
                        'assets/transfer/spot',
                    ],
                },
            },
            'fees': {
                'trading': {
                    'tierBased': false,
                    'percentage': true,
                    'taker': 0.001,
                    'maker': 0.001,
                },
                'funding': {
                    'tierBased': false,
                    'percentage': false,
                    'withdraw': {},
                    'deposit': {},
                },
            },
            'exceptions': {
                '2021': InsufficientFunds, // Insufficient balance available for withdrawal
                '2015': AuthenticationError, // Google authenticator is wrong
                '2027': InsufficientFunds, // Insufficient balance available (for trade)
                '2033': OrderNotFound, // operation failed! Orders have been completed or revoked
                '2067': InvalidOrder, // Does not support market orders
                '2068': InvalidOrder, // The number of orders can not be less than
                '2085': InvalidOrder, // Order quantity is too small
                '3012': AuthenticationError, // invalid apiKey
                '3024': PermissionDenied, // wrong apikey permissions
                '3025': AuthenticationError, // signature failed
                '4000': ExchangeNotAvailable, // current network is unstable
                '4003': DDoSProtection, // server busy please try again later
            },
            'commonCurrencies': {
                'KEY': 'Bihu',
                'PAI': 'PCHAIN',
            },
        });
    }

    async fetchMarkets (params = {}) {
        const request = {
            'cmd': 'marketAll',
        };
        const response = await this.publicGetMdata (this.extend (request, params));
        //
        //     {
        //         "result": [
        //             {
        //                 "is_hide":0,
        //                 "high_cny":"1.9478",
        //                 "amount":"272.41",
        //                 "coin_symbol":"BIX",
        //                 "last":"0.00002487",
        //                 "currency_symbol":"BTC",
        //                 "change":"+0.00000073",
        //                 "low_cny":"1.7408",
        //                 "base_last_cny":"1.84538041",
        //                 "area_id":7,
        //                 "percent":"+3.02%",
        //                 "last_cny":"1.8454",
        //                 "high":"0.00002625",
        //                 "low":"0.00002346",
        //                 "pair_type":0,
        //                 "last_usd":"0.2686",
        //                 "vol24H":"10940613",
        //                 "id":1,
        //                 "high_usd":"0.2835",
        //                 "low_usd":"0.2534"
        //             }
        //         ],
        //         "cmd":"marketAll",
        //         "ver":"1.1"
        //     }
        //
        const markets = this.safeValue (response, 'result');
        const result = [];
        for (let i = 0; i < markets.length; i++) {
            const market = markets[i];
            const numericId = this.safeInteger (market, 'id');
            const baseId = this.safeString (market, 'coin_symbol');
            const quoteId = this.safeString (market, 'currency_symbol');
            const base = this.safeCurrencyCode (baseId);
            const quote = this.safeCurrencyCode (quoteId);
            const symbol = base + '/' + quote;
            const id = baseId + '_' + quoteId;
            const precision = {
                'amount': 4,
                'price': 8,
            };
            result.push ({
                'id': id,
                'numericId': numericId,
                'symbol': symbol,
                'base': base,
                'quote': quote,
                'baseId': base,
                'quoteId': quote,
                'active': true,
                'info': market,
                'precision': precision,
                'limits': {
                    'amount': {
                        'min': Math.pow (10, -precision['amount']),
                        'max': undefined,
                    },
                    'price': {
                        'min': Math.pow (10, -precision['price']),
                        'max': undefined,
                    },
                },
            });
        }
        return result;
    }

    parseTicker (ticker, market = undefined) {
        // we don't set values that are not defined by the exchange
        const timestamp = this.safeInteger (ticker, 'timestamp');
        let symbol = undefined;
        if (market !== undefined) {
            symbol = market['symbol'];
        } else {
            const baseId = this.safeString (ticker, 'coin_symbol');
            const quoteId = this.safeString (ticker, 'currency_symbol');
            const base = this.safeCurrencyCode (baseId);
            const quote = this.safeCurrencyCode (quoteId);
            symbol = base + '/' + quote;
        }
        const last = this.safeFloat (ticker, 'last');
        const change = this.safeFloat (ticker, 'change');
        const baseVolume = this.safeFloat2 (ticker, 'vol', 'vol24H');
        let open = undefined;
        if ((last !== undefined) && (change !== undefined)) {
            open = last - change;
        }
        let percentage = this.safeString (ticker, 'percent');
        if (percentage !== undefined) {
            percentage = percentage.replace ('%', '');
            percentage = parseFloat (percentage);
        }
        return {
            'symbol': symbol,
            'timestamp': timestamp,
            'datetime': this.iso8601 (timestamp),
            'high': this.safeFloat (ticker, 'high'),
            'low': this.safeFloat (ticker, 'low'),
            'bid': this.safeFloat (ticker, 'buy'),
            'bidVolume': undefined,
            'ask': this.safeFloat (ticker, 'sell'),
            'askVolume': undefined,
            'vwap': undefined,
            'open': open,
            'close': last,
            'last': last,
            'previousClose': undefined,
            'change': change,
            'percentage': percentage,
            'average': undefined,
            'baseVolume': baseVolume,
            'quoteVolume': this.safeFloat (ticker, 'amount'),
            'info': ticker,
        };
    }

    async fetchTicker (symbol, params = {}) {
        await this.loadMarkets ();
        const market = this.market (symbol);
        const request = {
            'cmd': 'ticker',
            'pair': market['id'],
        };
        const response = await this.publicGetMdata (this.extend (request, params));
        return this.parseTicker (response['result'], market);
    }

    parseTickers (rawTickers, symbols = undefined) {
        const tickers = [];
        for (let i = 0; i < rawTickers.length; i++) {
            const ticker = this.parseTicker (rawTickers[i]);
            if ((symbols === undefined) || (this.inArray (ticker['symbol'], symbols))) {
                tickers.push (ticker);
            }
        }
        return tickers;
    }

    async fetchTickers (symbols = undefined, params = {}) {
        const request = {
            'cmd': 'marketAll',
        };
        const response = await this.publicGetMdata (this.extend (request, params));
        const tickers = this.parseTickers (response['result'], symbols);
        return this.indexBy (tickers, 'symbol');
    }

    parseTrade (trade, market = undefined) {
        const timestamp = this.safeInteger2 (trade, 'time', 'createdAt');
        let side = this.safeInteger2 (trade, 'side', 'order_side');
        side = (side === 1) ? 'buy' : 'sell';
        let symbol = undefined;
        if (market === undefined) {
            let marketId = this.safeString (trade, 'pair');
            if (marketId === undefined) {
<<<<<<< HEAD
                let baseId = this.safeString (trade, 'coin_symbol');
                let quoteId = this.safeString (trade, 'currency_symbol');
=======
                const baseId = this.safeString (trade, 'coin_symbol');
                const quoteId = this.safeString (trade, 'currency_symbol');
>>>>>>> a6e7e6bd
                if ((baseId !== undefined) && (quoteId !== undefined)) {
                    marketId = baseId + '_' + quoteId;
                }
            }
            if (marketId in this.markets_by_id) {
                market = this.markets_by_id[marketId];
            }
        }
        if (market !== undefined) {
            symbol = market['symbol'];
        }
        let fee = undefined;
        const feeCost = this.safeFloat (trade, 'fee');
        let feeCurrency = this.safeString (trade, 'fee_symbol');
        if (feeCurrency !== undefined) {
            if (feeCurrency in this.currencies_by_id) {
                feeCurrency = this.currencies_by_id[feeCurrency]['code'];
            } else {
                feeCurrency = this.safeCurrencyCode (feeCurrency);
            }
        }
        const feeRate = undefined; // todo: deduce from market if market is defined
        const price = this.safeFloat (trade, 'price');
        const amount = this.safeFloat (trade, 'amount');
        let cost = undefined;
        if (price !== undefined && amount !== undefined) {
            cost = price * amount;
        }
        if (feeCost !== undefined) {
            fee = {
                'cost': feeCost,
                'currency': feeCurrency,
                'rate': feeRate,
            };
        }
        const id = this.safeString (trade, 'id');
        return {
            'info': trade,
            'id': id,
            'order': undefined, // Bibox does not have it (documented) yet
            'timestamp': timestamp,
            'datetime': this.iso8601 (timestamp),
            'symbol': symbol,
            'type': 'limit',
            'takerOrMaker': undefined,
            'side': side,
            'price': price,
            'amount': amount,
            'cost': cost,
            'fee': fee,
        };
    }

    async fetchTrades (symbol, since = undefined, limit = undefined, params = {}) {
        await this.loadMarkets ();
        const market = this.market (symbol);
        const request = {
            'cmd': 'deals',
            'pair': market['id'],
        };
        if (limit !== undefined) {
            request['size'] = limit; // default = 200
        }
        const response = await this.publicGetMdata (this.extend (request, params));
        return this.parseTrades (response['result'], market, since, limit);
    }

    async fetchOrderBook (symbol, limit = undefined, params = {}) {
        await this.loadMarkets ();
        const market = this.market (symbol);
        const request = {
            'cmd': 'depth',
            'pair': market['id'],
        };
        if (limit !== undefined) {
            request['size'] = limit; // default = 200
        }
        const response = await this.publicGetMdata (this.extend (request, params));
        return this.parseOrderBook (response['result'], this.safeFloat (response['result'], 'update_time'), 'bids', 'asks', 'price', 'volume');
    }

    parseOHLCV (ohlcv, market = undefined, timeframe = '1m', since = undefined, limit = undefined) {
        return [
            ohlcv['time'],
            this.safeFloat (ohlcv, 'open'),
            this.safeFloat (ohlcv, 'high'),
            this.safeFloat (ohlcv, 'low'),
            this.safeFloat (ohlcv, 'close'),
            this.safeFloat (ohlcv, 'vol'),
        ];
    }

    async fetchOHLCV (symbol, timeframe = '1m', since = undefined, limit = 1000, params = {}) {
        await this.loadMarkets ();
        const market = this.market (symbol);
        const request = {
            'cmd': 'kline',
            'pair': market['id'],
            'period': this.timeframes[timeframe],
            'size': limit,
        };
        const response = await this.publicGetMdata (this.extend (request, params));
        return this.parseOHLCVs (response['result'], market, timeframe, since, limit);
    }

    async fetchCurrencies (params = {}) {
        if (!this.apiKey || !this.secret) {
            throw new AuthenticationError (this.id + " fetchCurrencies is an authenticated endpoint, therefore it requires 'apiKey' and 'secret' credentials. If you don't need currency details, set exchange.has['fetchCurrencies'] = false before calling its methods.");
        }
        const request = {
            'cmd': 'transfer/coinList',
            'body': {},
        };
        const response = await this.privatePostTransfer (this.extend (request, params));
        const currencies = this.safeValue (response, 'result');
        const result = {};
        for (let i = 0; i < currencies.length; i++) {
            const currency = currencies[i];
            const id = this.safeString (currency, 'symbol');
            const name = this.safeString (currency, 'name');
            const code = this.safeCurrencyCode (id);
            const precision = 8;
            const deposit = this.safeValue (currency, 'enable_deposit');
            const withdraw = this.safeValue (currency, 'enable_withdraw');
            const active = (deposit && withdraw);
            result[code] = {
                'id': id,
                'code': code,
                'info': currency,
                'name': name,
                'active': active,
                'fee': undefined,
                'precision': precision,
                'limits': {
                    'amount': {
                        'min': Math.pow (10, -precision),
                        'max': Math.pow (10, precision),
                    },
                    'price': {
                        'min': Math.pow (10, -precision),
                        'max': Math.pow (10, precision),
                    },
                    'cost': {
                        'min': undefined,
                        'max': undefined,
                    },
                    'withdraw': {
                        'min': undefined,
                        'max': Math.pow (10, precision),
                    },
                },
            };
        }
        return result;
    }

    async fetchBalance (params = {}) {
        await this.loadMarkets ();
        const type = this.safeString (params, 'type', 'assets');
        params = this.omit (params, 'type');
        const request = {
            'cmd': 'transfer/' + type, // assets, mainAssets
            'body': this.extend ({
                'select': 1, // return full info
            }, params),
        };
        const response = await this.privatePostTransfer (request);
        const balances = this.safeValue (response, 'result');
        const result = { 'info': balances };
        let indexed = undefined;
        if ('assets_list' in balances) {
            indexed = this.indexBy (balances['assets_list'], 'coin_symbol');
        } else {
            indexed = balances;
        }
        const keys = Object.keys (indexed);
        for (let i = 0; i < keys.length; i++) {
            const id = keys[i];
            let code = id.toUpperCase ();
            if (code.indexOf ('TOTAL_') >= 0) {
                code = code.slice (6);
            }
            if (code in this.currencies_by_id) {
                code = this.currencies_by_id[code]['code'];
            }
            const account = this.account ();
            let balance = indexed[id];
            if (typeof balance === 'string') {
                balance = parseFloat (balance);
                account['free'] = balance;
                account['used'] = 0.0;
                account['total'] = balance;
            } else {
                account['free'] = this.safeFloat (balance, 'balance');
                account['used'] = this.safeFloat (balance, 'freeze');
            }
            result[code] = account;
        }
        return this.parseBalance (result);
    }

    async fetchDeposits (code = undefined, since = undefined, limit = undefined, params = {}) {
        await this.loadMarkets ();
        let currency = undefined;
        const request = {
            'page': 1,
        };
        if (code !== undefined) {
            currency = this.currency (code);
            request['symbol'] = currency['id'];
        }
        if (limit !== undefined) {
            request['size'] = limit;
        } else {
            request['size'] = 100;
        }
        const response = await this.privatePostTransfer ({
            'cmd': 'transfer/transferInList',
            'body': this.extend (request, params),
        });
        const deposits = this.safeValue (response['result'], 'items', []);
        for (let i = 0; i < deposits.length; i++) {
            deposits[i]['type'] = 'deposit';
        }
        return this.parseTransactions (deposits, currency, since, limit);
    }

    async fetchWithdrawals (code = undefined, since = undefined, limit = undefined, params = {}) {
        await this.loadMarkets ();
        let currency = undefined;
        const request = {
            'page': 1,
        };
        if (code !== undefined) {
            currency = this.currency (code);
            request['symbol'] = currency['id'];
        }
        if (limit !== undefined) {
            request['size'] = limit;
        } else {
            request['size'] = 100;
        }
        const response = await this.privatePostTransfer ({
            'cmd': 'transfer/transferOutList',
            'body': this.extend (request, params),
        });
        const withdrawals = this.safeValue (response['result'], 'items', []);
        for (let i = 0; i < withdrawals.length; i++) {
            withdrawals[i]['type'] = 'withdrawal';
        }
        return this.parseTransactions (withdrawals, currency, since, limit);
    }

    parseTransaction (transaction, currency = undefined) {
        //
        // fetchDeposits
        //
        //     {
        //         'id': 1023291,
        //         'coin_symbol': 'ETH',
        //         'to_address': '0x7263....',
        //         'amount': '0.49170000',
        //         'confirmCount': '16',
        //         'createdAt': 1553123867000,
        //         'status': 2
        //     }
        //
        // fetchWithdrawals
        //
        //     {
        //         'id': 521844,
        //         'coin_symbol': 'ETH',
        //         'to_address': '0xfd4e....',
        //         'addr_remark': '',
        //         'amount': '0.39452750',
        //         'fee': '0.00600000',
        //         'createdAt': 1553226906000,
        //         'memo': '',
        //         'status': 3
        //     }
        //
        const id = this.safeString (transaction, 'id');
        const address = this.safeString (transaction, 'to_address');
        const currencyId = this.safeString (transaction, 'coin_symbol');
        const code = this.safeCurrencyCode (currencyId, currency);
        const timestamp = this.safeString (transaction, 'createdAt');
        let tag = this.safeString (transaction, 'addr_remark');
        const type = this.safeString (transaction, 'type');
        const status = this.parseTransactionStatusByType (this.safeString (transaction, 'status'), type);
        const amount = this.safeFloat (transaction, 'amount');
        let feeCost = this.safeFloat (transaction, 'fee');
        if (type === 'deposit') {
            feeCost = 0;
            tag = undefined;
        }
        const fee = {
            'cost': feeCost,
            'currency': code,
        };
        return {
            'info': transaction,
            'id': id,
            'txid': undefined,
            'timestamp': timestamp,
            'datetime': this.iso8601 (timestamp),
            'address': address,
            'tag': tag,
            'type': type,
            'amount': amount,
            'currency': code,
            'status': status,
            'updated': undefined,
            'fee': fee,
        };
    }

    parseTransactionStatusByType (status, type = undefined) {
        const statuses = {
            'deposit': {
                '1': 'pending',
                '2': 'ok',
            },
            'withdrawal': {
                '0': 'pending',
                '3': 'ok',
            },
        };
        return this.safeString (this.safeValue (statuses, type, {}), status, status);
    }

    async createOrder (symbol, type, side, amount, price = undefined, params = {}) {
        await this.loadMarkets ();
        const market = this.market (symbol);
        const orderType = (type === 'limit') ? 2 : 1;
        const orderSide = (side === 'buy') ? 1 : 2;
        const request = {
            'cmd': 'orderpending/trade',
            'body': this.extend ({
                'pair': market['id'],
                'account_type': 0,
                'order_type': orderType,
                'order_side': orderSide,
                'pay_bix': 0,
                'amount': amount,
                'price': price,
            }, params),
        };
        const response = await this.privatePostOrderpending (request);
        return {
            'info': response,
            'id': this.safeString (response, 'result'),
        };
    }

    async cancelOrder (id, symbol = undefined, params = {}) {
        const request = {
            'cmd': 'orderpending/cancelTrade',
            'body': this.extend ({
                'orders_id': id,
            }, params),
        };
        const response = await this.privatePostOrderpending (request);
        return response;
    }

    async fetchOrder (id, symbol = undefined, params = {}) {
        await this.loadMarkets ();
        const request = {
            'cmd': 'orderpending/order',
            'body': this.extend ({
                'id': id.toString (),
                'account_type': 0, // 0 = spot account
            }, params),
        };
        const response = await this.privatePostOrderpending (request);
        const order = this.safeValue (response, 'result');
        if (this.isEmpty (order)) {
            throw new OrderNotFound (this.id + ' order ' + id + ' not found');
        }
        return this.parseOrder (order);
    }

    parseOrder (order, market = undefined) {
        let symbol = undefined;
        if (market === undefined) {
            let marketId = undefined;
<<<<<<< HEAD
            let baseId = this.safeString (order, 'coin_symbol');
            let quoteId = this.safeString (order, 'currency_symbol');
=======
            const baseId = this.safeString (order, 'coin_symbol');
            const quoteId = this.safeString (order, 'currency_symbol');
>>>>>>> a6e7e6bd
            if ((baseId !== undefined) && (quoteId !== undefined)) {
                marketId = baseId + '_' + quoteId;
            }
            if (marketId in this.markets_by_id) {
                market = this.markets_by_id[marketId];
            }
        }
        if (market !== undefined) {
            symbol = market['symbol'];
        }
        const type = (order['order_type'] === 1) ? 'market' : 'limit';
        const timestamp = order['createdAt'];
        const price = this.safeFloat (order, 'price');
        const average = this.safeFloat (order, 'deal_price');
        const filled = this.safeFloat (order, 'deal_amount');
        const amount = this.safeFloat (order, 'amount');
        let cost = this.safeFloat2 (order, 'deal_money', 'money');
        let remaining = undefined;
        if (filled !== undefined) {
            if (amount !== undefined) {
                remaining = amount - filled;
            }
            if (cost === undefined) {
                cost = price * filled;
            }
<<<<<<< HEAD
=======
        }
        const side = (order['order_side'] === 1) ? 'buy' : 'sell';
        const status = this.parseOrderStatus (this.safeString (order, 'status'));
        const id = this.safeString (order, 'id');
        const feeCost = this.safeFloat (order, 'fee');
        let fee = undefined;
        if (feeCost !== undefined) {
            fee = {
                'cost': feeCost,
                'currency': undefined,
            };
>>>>>>> a6e7e6bd
        }
        cost = cost ? cost : (parseFloat (price) * filled);
        return {
            'info': order,
            'id': id,
            'timestamp': timestamp,
            'datetime': this.iso8601 (timestamp),
            'lastTradeTimestamp': undefined,
            'symbol': symbol,
            'type': type,
            'side': side,
            'price': price,
            'amount': amount,
            'cost': cost,
            'average': average,
            'filled': filled,
            'remaining': remaining,
            'status': status,
            'fee': fee,
        };
    }

    parseOrderStatus (status) {
        const statuses = {
            // original comments from bibox:
            '1': 'open', // pending
            '2': 'open', // part completed
            '3': 'closed', // completed
            '4': 'canceled', // part canceled
            '5': 'canceled', // canceled
            '6': 'canceled', // canceling
        };
        return this.safeString (statuses, status, status);
    }

    async fetchOpenOrders (symbol = undefined, since = undefined, limit = undefined, params = {}) {
        await this.loadMarkets ();
        let market = undefined;
        let pair = undefined;
        if (symbol !== undefined) {
            market = this.market (symbol);
            pair = market['id'];
        }
        const size = limit ? limit : 200;
        const request = {
            'cmd': 'orderpending/orderPendingList',
            'body': this.extend ({
                'pair': pair,
                'account_type': 0, // 0 - regular, 1 - margin
                'page': 1,
                'size': size,
            }, params),
        };
        const response = await this.privatePostOrderpending (request);
        const orders = this.safeValue (response['result'], 'items', []);
        return this.parseOrders (orders, market, since, limit);
    }

    async fetchClosedOrders (symbol = undefined, since = undefined, limit = 200, params = {}) {
        if (symbol === undefined) {
<<<<<<< HEAD
            throw new ArgumentsRequired (this.id + ' fetchClosedOrders requires a symbol argument');
=======
            throw new ArgumentsRequired (this.id + ' fetchClosedOrders requires a `symbol` argument');
>>>>>>> a6e7e6bd
        }
        await this.loadMarkets ();
        const market = this.market (symbol);
        const request = {
            'cmd': 'orderpending/pendingHistoryList',
            'body': this.extend ({
                'pair': market['id'],
                'account_type': 0, // 0 - regular, 1 - margin
                'page': 1,
                'size': limit,
            }, params),
        };
        const response = await this.privatePostOrderpending (request);
        const orders = this.safeValue (response['result'], 'items', []);
        return this.parseOrders (orders, market, since, limit);
    }

    async fetchMyTrades (symbol = undefined, since = undefined, limit = undefined, params = {}) {
        if (symbol === undefined) {
<<<<<<< HEAD
            throw new ArgumentsRequired (this.id + ' fetchMyTrades requires a symbol argument');
=======
            throw new ArgumentsRequired (this.id + ' fetchMyTrades requires a `symbol` argument');
>>>>>>> a6e7e6bd
        }
        await this.loadMarkets ();
        const market = this.market (symbol);
        const size = limit ? limit : 200;
        const request = {
            'cmd': 'orderpending/orderHistoryList',
            'body': this.extend ({
                'pair': market['id'],
                'account_type': 0, // 0 - regular, 1 - margin
                'page': 1,
                'size': size,
                'coin_symbol': market['baseId'],
                'currency_symbol': market['quoteId'],
            }, params),
        };
        const response = await this.privatePostOrderpending (request);
        const trades = this.safeValue (response['result'], 'items', []);
        return this.parseTrades (trades, market, since, limit);
    }

    async fetchDepositAddress (code, params = {}) {
        await this.loadMarkets ();
        const currency = this.currency (code);
        const request = {
            'cmd': 'transfer/transferIn',
            'body': this.extend ({
                'coin_symbol': currency['id'],
            }, params),
        };
        const response = await this.privatePostTransfer (request);
        const address = this.safeString (response, 'result');
        const tag = undefined; // todo: figure this out
        return {
            'currency': code,
            'address': address,
            'tag': tag,
            'info': response,
        };
    }

    async withdraw (code, amount, address, tag = undefined, params = {}) {
        this.checkAddress (address);
        await this.loadMarkets ();
<<<<<<< HEAD
        let currency = this.currency (code);
=======
        const currency = this.currency (code);
>>>>>>> a6e7e6bd
        if (this.password === undefined) {
            if (!('trade_pwd' in params)) {
                throw new ExchangeError (this.id + ' withdraw() requires this.password set on the exchange instance or a trade_pwd parameter');
            }
        }
        if (!('totp_code' in params)) {
            throw new ExchangeError (this.id + ' withdraw() requires a totp_code parameter for 2FA authentication');
        }
<<<<<<< HEAD
        let body = {
=======
        const request = {
>>>>>>> a6e7e6bd
            'trade_pwd': this.password,
            'coin_symbol': currency['id'],
            'amount': amount,
            'addr': address,
        };
        if (tag !== undefined) {
<<<<<<< HEAD
            body['address_remark'] = tag;
        }
        let response = await this.privatePostTransfer ({
=======
            request['address_remark'] = tag;
        }
        const response = await this.privatePostTransfer ({
>>>>>>> a6e7e6bd
            'cmd': 'transfer/transferOut',
            'body': this.extend (request, params),
        });
        return {
            'info': response,
            'id': undefined,
        };
    }

    async fetchFundingFees (codes = undefined, params = {}) {
        // by default it will try load withdrawal fees of all currencies (with separate requests)
        // however if you define codes = [ 'ETH', 'BTC' ] in args it will only load those
        await this.loadMarkets ();
<<<<<<< HEAD
        let withdrawFees = {};
        let info = {};
=======
        const withdrawFees = {};
        const info = {};
>>>>>>> a6e7e6bd
        if (codes === undefined) {
            codes = Object.keys (this.currencies);
        }
        for (let i = 0; i < codes.length; i++) {
            const code = codes[i];
            const currency = this.currency (code);
            const request = {
                'cmd': 'transfer/coinConfig',
                'body': this.extend ({
                    'coin_symbol': currency['id'],
                }, params),
            };
            const response = await this.privatePostTransfer (request);
            info[code] = response;
            withdrawFees[code] = this.safeFloat (response['result'], 'withdraw_fee');
        }
        return {
            'info': info,
            'withdraw': withdrawFees,
            'deposit': {},
        };
    }

    sign (path, api = 'public', method = 'GET', params = {}, headers = undefined, body = undefined) {
        let url = this.urls['api'] + '/' + this.version + '/' + path;
        const cmds = this.json ([ params ]);
        if (api === 'public') {
            if (method !== 'GET') {
                body = { 'cmds': cmds };
            } else if (Object.keys (params).length) {
                url += '?' + this.urlencode (params);
            }
<<<<<<< HEAD
        } else if (api === 'v2private') {
          this.checkRequiredCredentials ();
          url = this.urls['api'] + '/v2/' + path;
          cmds = this.json( params );
          body = {
              'body': cmds,
              'apikey': this.apiKey,
              'sign': this.hmac (this.encode (cmds), this.encode (this.secret), 'md5'),
          };
=======
>>>>>>> a6e7e6bd
        } else {
            this.checkRequiredCredentials ();
            body = {
                'cmds': cmds,
                'apikey': this.apiKey,
                'sign': this.hmac (this.encode (cmds), this.encode (this.secret), 'md5'),
            };
        }
        if (body !== undefined) {
            body = this.json (body, { 'convertArraysToObjects': true });
        }
        headers = { 'Content-Type': 'application/json' };
        return { 'url': url, 'method': method, 'body': body, 'headers': headers };
    }

    handleErrors (code, reason, url, method, headers, body, response, requestHeaders, requestBody) {
        if (response === undefined) {
            return;
        }
        if ('error' in response) {
            if ('code' in response['error']) {
                const code = this.safeString (response['error'], 'code');
                const feedback = this.id + ' ' + body;
                const exceptions = this.exceptions;
                if (code in exceptions) {
                    throw new exceptions[code] (feedback);
                } else {
                    throw new ExchangeError (feedback);
                }
<<<<<<< HEAD
                if (!('result' in response)) {
                    throw new ExchangeError (this.id + ' ' + body);
                }
=======
>>>>>>> a6e7e6bd
            }
            throw new ExchangeError (this.id + ': "error" in response: ' + body);
        }
        if (!('result' in response)) {
            throw new ExchangeError (this.id + ' ' + body);
        }
    }

    async request (path, api = 'public', method = 'GET', params = {}, headers = undefined, body = undefined) {
        const response = await this.fetch2 (path, api, method, params, headers, body);
        if (method === 'GET') {
            return response;
        } else {
            return response['result'][0];
        }
    }
};<|MERGE_RESOLUTION|>--- conflicted
+++ resolved
@@ -278,13 +278,8 @@
         if (market === undefined) {
             let marketId = this.safeString (trade, 'pair');
             if (marketId === undefined) {
-<<<<<<< HEAD
-                let baseId = this.safeString (trade, 'coin_symbol');
-                let quoteId = this.safeString (trade, 'currency_symbol');
-=======
                 const baseId = this.safeString (trade, 'coin_symbol');
                 const quoteId = this.safeString (trade, 'currency_symbol');
->>>>>>> a6e7e6bd
                 if ((baseId !== undefined) && (quoteId !== undefined)) {
                     marketId = baseId + '_' + quoteId;
                 }
@@ -671,13 +666,8 @@
         let symbol = undefined;
         if (market === undefined) {
             let marketId = undefined;
-<<<<<<< HEAD
-            let baseId = this.safeString (order, 'coin_symbol');
-            let quoteId = this.safeString (order, 'currency_symbol');
-=======
             const baseId = this.safeString (order, 'coin_symbol');
             const quoteId = this.safeString (order, 'currency_symbol');
->>>>>>> a6e7e6bd
             if ((baseId !== undefined) && (quoteId !== undefined)) {
                 marketId = baseId + '_' + quoteId;
             }
@@ -703,8 +693,6 @@
             if (cost === undefined) {
                 cost = price * filled;
             }
-<<<<<<< HEAD
-=======
         }
         const side = (order['order_side'] === 1) ? 'buy' : 'sell';
         const status = this.parseOrderStatus (this.safeString (order, 'status'));
@@ -716,7 +704,6 @@
                 'cost': feeCost,
                 'currency': undefined,
             };
->>>>>>> a6e7e6bd
         }
         cost = cost ? cost : (parseFloat (price) * filled);
         return {
@@ -777,11 +764,7 @@
 
     async fetchClosedOrders (symbol = undefined, since = undefined, limit = 200, params = {}) {
         if (symbol === undefined) {
-<<<<<<< HEAD
-            throw new ArgumentsRequired (this.id + ' fetchClosedOrders requires a symbol argument');
-=======
             throw new ArgumentsRequired (this.id + ' fetchClosedOrders requires a `symbol` argument');
->>>>>>> a6e7e6bd
         }
         await this.loadMarkets ();
         const market = this.market (symbol);
@@ -801,11 +784,7 @@
 
     async fetchMyTrades (symbol = undefined, since = undefined, limit = undefined, params = {}) {
         if (symbol === undefined) {
-<<<<<<< HEAD
-            throw new ArgumentsRequired (this.id + ' fetchMyTrades requires a symbol argument');
-=======
             throw new ArgumentsRequired (this.id + ' fetchMyTrades requires a `symbol` argument');
->>>>>>> a6e7e6bd
         }
         await this.loadMarkets ();
         const market = this.market (symbol);
@@ -849,11 +828,7 @@
     async withdraw (code, amount, address, tag = undefined, params = {}) {
         this.checkAddress (address);
         await this.loadMarkets ();
-<<<<<<< HEAD
-        let currency = this.currency (code);
-=======
         const currency = this.currency (code);
->>>>>>> a6e7e6bd
         if (this.password === undefined) {
             if (!('trade_pwd' in params)) {
                 throw new ExchangeError (this.id + ' withdraw() requires this.password set on the exchange instance or a trade_pwd parameter');
@@ -862,26 +837,16 @@
         if (!('totp_code' in params)) {
             throw new ExchangeError (this.id + ' withdraw() requires a totp_code parameter for 2FA authentication');
         }
-<<<<<<< HEAD
-        let body = {
-=======
-        const request = {
->>>>>>> a6e7e6bd
+        const request = {
             'trade_pwd': this.password,
             'coin_symbol': currency['id'],
             'amount': amount,
             'addr': address,
         };
         if (tag !== undefined) {
-<<<<<<< HEAD
-            body['address_remark'] = tag;
-        }
-        let response = await this.privatePostTransfer ({
-=======
             request['address_remark'] = tag;
         }
         const response = await this.privatePostTransfer ({
->>>>>>> a6e7e6bd
             'cmd': 'transfer/transferOut',
             'body': this.extend (request, params),
         });
@@ -895,13 +860,8 @@
         // by default it will try load withdrawal fees of all currencies (with separate requests)
         // however if you define codes = [ 'ETH', 'BTC' ] in args it will only load those
         await this.loadMarkets ();
-<<<<<<< HEAD
-        let withdrawFees = {};
-        let info = {};
-=======
         const withdrawFees = {};
         const info = {};
->>>>>>> a6e7e6bd
         if (codes === undefined) {
             codes = Object.keys (this.currencies);
         }
@@ -934,7 +894,6 @@
             } else if (Object.keys (params).length) {
                 url += '?' + this.urlencode (params);
             }
-<<<<<<< HEAD
         } else if (api === 'v2private') {
           this.checkRequiredCredentials ();
           url = this.urls['api'] + '/v2/' + path;
@@ -944,8 +903,6 @@
               'apikey': this.apiKey,
               'sign': this.hmac (this.encode (cmds), this.encode (this.secret), 'md5'),
           };
-=======
->>>>>>> a6e7e6bd
         } else {
             this.checkRequiredCredentials ();
             body = {
@@ -975,12 +932,6 @@
                 } else {
                     throw new ExchangeError (feedback);
                 }
-<<<<<<< HEAD
-                if (!('result' in response)) {
-                    throw new ExchangeError (this.id + ' ' + body);
-                }
-=======
->>>>>>> a6e7e6bd
             }
             throw new ExchangeError (this.id + ': "error" in response: ' + body);
         }
