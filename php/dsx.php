<?php

namespace ccxt;

class dsx extends liqui {

    public function describe () {
        return array_replace_recursive (parent::describe (), array (
            'id' => 'dsx',
            'name' => 'DSX',
            'countries' => 'UK',
            'rateLimit' => 1500,
            'hasCORS' => false,
            'hasFetchOrder' => true,
            'hasFetchOrders' => true,
            'hasFetchOpenOrders' => true,
            'hasFetchClosedOrders' => true,
            'hasFetchTickers' => true,
            'hasFetchMyTrades' => true,
            'urls' => array (
                'logo' => 'https://user-images.githubusercontent.com/1294454/27990275-1413158a-645a-11e7-931c-94717f7510e3.jpg',
                'api' => array (
                    'public' => 'https://dsx.uk/mapi', // market data
                    'private' => 'https://dsx.uk/tapi', // trading
                    'dwapi' => 'https://dsx.uk/dwapi', // deposit/withdraw
                ),
                'www' => 'https://dsx.uk',
                'doc' => array (
                    'https://api.dsx.uk',
                    'https://dsx.uk/api_docs/public',
                    'https://dsx.uk/api_docs/private',
                    '',
                ),
            ),
            'api' => array (
                // market data (public)
                'public' => array (
                    'get' => array (
                        'barsFromMoment/{id}/{period}/{start}', // empty reply :\
                        'depth/{pair}',
                        'info',
                        'lastBars/{id}/{period}/{amount}', // period is (m, h or d)
                        'periodBars/{id}/{period}/{start}/{end}',
                        'ticker/{pair}',
                        'trades/{pair}',
                    ),
                ),
                // trading (private)
                'private' => array (
                    'post' => array (
                        'getInfo',
                        'TransHistory',
                        'TradeHistory',
                        'OrderHistory',
                        'ActiveOrders',
                        'Trade',
                        'CancelOrder',
                    ),
                ),
                // deposit / withdraw (private)
                'dwapi' => array (
                    'post' => array (
                        'getCryptoDepositAddress',
                        'cryptoWithdraw',
                        'fiatWithdraw',
                        'getTransactionStatus',
                        'getTransactions',
                    ),
                ),
            ),
        ));
    }

    public function get_base_quote_from_market_id ($id) {
        $uppercase = strtoupper ($id);
        $base = mb_substr ($uppercase, 0, 3);
        $quote = mb_substr ($uppercase, 3, 6);
        $base = $this->common_currency_code($base);
        $quote = $this->common_currency_code($quote);
        return array ( $base, $quote );
    }

    public function fetch_balance ($params = array ()) {
        $this->load_markets();
        $response = $this->privatePostGetInfo ();
        $balances = $response['return'];
        $result = array ( 'info' => $balances );
        $funds = $balances['funds'];
        $currencies = array_keys ($funds);
        for ($c = 0; $c < count ($currencies); $c++) {
            $currency = $currencies[$c];
            $uppercase = strtoupper ($currency);
            $uppercase = $this->common_currency_code($uppercase);
            $account = array (
                'free' => $funds[$currency],
                'used' => 0.0,
                'total' => $balances['total'][$currency],
            );
            $account['used'] = $account['total'] - $account['free'];
            $result[$uppercase] = $account;
        }
        return $this->parse_balance($result);
    }

    public function parse_ticker ($ticker, $market = null) {
        $timestamp = $ticker['updated'] * 1000;
        $symbol = null;
        if ($market)
            $symbol = $market['symbol'];
        return array (
            'symbol' => $symbol,
            'timestamp' => $timestamp,
            'datetime' => $this->iso8601 ($timestamp),
            'high' => $this->safe_float($ticker, 'high'),
            'low' => $this->safe_float($ticker, 'low'),
            'bid' => $this->safe_float($ticker, 'buy'),
            'ask' => $this->safe_float($ticker, 'sell'),
            'vwap' => null,
            'open' => null,
            'close' => null,
            'first' => null,
            'last' => $this->safe_float($ticker, 'last'),
            'change' => null,
            'percentage' => null,
            'average' => 1 / $this->safe_float($ticker, 'avg'),
            'baseVolume' => $this->safe_float($ticker, 'vol'),
            'quoteVolume' => $this->safe_float($ticker, 'vol_cur'),
            'info' => $ticker,
        );
    }

    public function get_order_id_key () {
        return 'orderId';
    }

    public function sign_body_with_secret ($body) {
        return $this->decode ($this->hmac ($this->encode ($body), $this->encode ($this->secret), 'sha512', 'base64'));
    }

    public function get_version_string () {
        return ''; // they don't prepend version number to public URLs as other BTC-e clones do
    }
<<<<<<< HEAD
}
=======
}
>>>>>>> a79cb3e8
<|MERGE_RESOLUTION|>--- conflicted
+++ resolved
@@ -140,8 +140,4 @@
     public function get_version_string () {
         return ''; // they don't prepend version number to public URLs as other BTC-e clones do
     }
-<<<<<<< HEAD
-}
-=======
-}
->>>>>>> a79cb3e8
+}