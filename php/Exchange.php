<?php

/*

MIT License

Copyright (c) 2017 Igor Kroitor

Permission is hereby granted, free of charge, to any person obtaining a copy
of this software and associated documentation files (the "Software"), to deal
in the Software without restriction, including without limitation the rights
to use, copy, modify, merge, publish, distribute, sublicense, and/or sell
copies of the Software, and to permit persons to whom the Software is
furnished to do so, subject to the following conditions:

The above copyright notice and this permission notice shall be included in all
copies or substantial portions of the Software.

THE SOFTWARE IS PROVIDED "AS IS", WITHOUT WARRANTY OF ANY KIND, EXPRESS OR
IMPLIED, INCLUDING BUT NOT LIMITED TO THE WARRANTIES OF MERCHANTABILITY,
FITNESS FOR A PARTICULAR PURPOSE AND NONINFRINGEMENT. IN NO EVENT SHALL THE
AUTHORS OR COPYRIGHT HOLDERS BE LIABLE FOR ANY CLAIM, DAMAGES OR OTHER
LIABILITY, WHETHER IN AN ACTION OF CONTRACT, TORT OR OTHERWISE, ARISING FROM,
OUT OF OR IN CONNECTION WITH THE SOFTWARE OR THE USE OR OTHER DEALINGS IN THE
SOFTWARE.

*/

//-----------------------------------------------------------------------------

namespace ccxt;

use kornrunner\Keccak;
use kornrunner\Solidity;
use Elliptic\EC;
use BN\BN;

$version = '1.18.1241';

// rounding mode
const TRUNCATE = 0;
const ROUND = 1;
const ROUND_UP = 2;
const ROUND_DOWN = 3;

// digits counting mode
const DECIMAL_PLACES = 0;
const SIGNIFICANT_DIGITS = 1;
const TICK_SIZE = 2;

// padding mode
const NO_PADDING = 0;
const PAD_WITH_ZERO = 1;

class Exchange {

    const VERSION = '1.18.1241';

    public static $eth_units = array (
        'wei'        => '1',
        'kwei'       => '1000',
        'babbage'    => '1000',
        'femtoether' => '1000',
        'mwei'       => '1000000',
        'lovelace'   => '1000000',
        'picoether'  => '1000000',
        'gwei'       => '1000000000',
        'nano'       => '1000000000',
        'shannon'    => '1000000000',
        'nanoether'  => '1000000000',
        'szabo'      => '1000000000000',
        'micro'      => '1000000000000',
        'microether' => '1000000000000',
        'finney'     => '1000000000000000',
        'milli'      => '1000000000000000',
        'milliether' => '1000000000000000',
        'ether'      => '1000000000000000000',
        'kether'     => '1000000000000000000000',
        'einstein'   => '1000000000000000000000',
        'grand'      => '1000000000000000000000',
        'mether'     => '1000000000000000000000000',
        'gether'     => '1000000000000000000000000000',
        'tether'     => '1000000000000000000000000000000',
    );

    public static $exchanges = array(
        '_1btcxe',
        'acx',
        'adara',
        'allcoin',
        'anxpro',
        'bcex',
        'bequant',
        'bibox',
        'bigone',
        'binance',
        'binanceje',
        'binanceus',
        'bit2c',
        'bitbank',
        'bitbay',
        'bitfinex',
        'bitfinex2',
        'bitflyer',
        'bitforex',
        'bithumb',
        'bitkk',
        'bitlish',
        'bitmart',
        'bitmex',
        'bitso',
        'bitstamp',
        'bitstamp1',
        'bittrex',
        'bitz',
        'bl3p',
        'bleutrade',
        'braziliex',
        'btcalpha',
        'btcbox',
        'btcchina',
        'btcmarkets',
        'btctradeim',
        'btctradeua',
        'btcturk',
        'buda',
<<<<<<< HEAD
        'bxinth',
        'bytetrade',
=======
>>>>>>> 53e22cba
        'cex',
        'chilebit',
        'cobinhood',
        'coinbase',
        'coinbaseprime',
        'coinbasepro',
        'coincheck',
        'coinegg',
        'coinex',
        'coinexchange',
        'coinfalcon',
        'coinfloor',
        'coingi',
        'coinmarketcap',
        'coinmate',
        'coinone',
        'coinspot',
        'cointiger',
        'coolcoin',
        'coss',
        'crex24',
        'deribit',
        'digifinex',
        'dsx',
        'dx',
        'ethfinex',
        'exmo',
        'exx',
        'fcoin',
        'fcoinjp',
        'flowbtc',
        'foxbit',
        'fybse',
        'gateio',
        'gdax',
        'gemini',
        'hitbtc',
        'hitbtc2',
        'huobipro',
        'huobiru',
        'ice3x',
        'idex',
        'independentreserve',
        'indodax',
        'itbit',
        'kkex',
        'kraken',
        'kucoin',
        'kucoin2',
        'kuna',
        'lakebtc',
        'latoken',
        'lbank',
        'liquid',
        'livecoin',
        'luno',
        'lykke',
        'mandala',
        'mercado',
        'mixcoins',
        'negociecoins',
        'oceanex',
        'okcoincny',
        'okcoinusd',
        'okex',
        'okex3',
        'paymium',
        'poloniex',
        'rightbtc',
        'southxchange',
        'stronghold',
        'surbitcoin',
        'theocean',
        'therock',
        'tidebit',
        'tidex',
        'upbit',
        'vaultoro',
        'vbtc',
        'virwox',
        'xbtce',
        'yobit',
        'zaif',
        'zb',
    );

    public static function split($string, $delimiters = array(' ')) {
        return explode($delimiters[0], str_replace($delimiters, $delimiters[0], $string));
    }

    public static function strip($string) {
        return trim($string);
    }

    public static function decimal($number) {
        return '' + $number;
    }

    public static function safe_float($object, $key, $default_value = null) {
        return (isset($object[$key]) && is_numeric($object[$key])) ? floatval($object[$key]) : $default_value;
    }

    public static function safe_string($object, $key, $default_value = null) {
        return (isset($object[$key]) && is_scalar($object[$key])) ? strval($object[$key]) : $default_value;
    }

    public static function safe_string_lower($object, $key, $default_value = null) {
        return (isset($object[$key]) && is_scalar($object[$key])) ? strtolower(strval($object[$key])) : $default_value;
    }

    public static function safe_string_upper($object, $key, $default_value = null) {
        return (isset($object[$key]) && is_scalar($object[$key])) ? strtoupper(strval($object[$key])) : $default_value;
    }

    public static function safe_integer($object, $key, $default_value = null) {
        return (isset($object[$key]) && is_numeric($object[$key])) ? intval($object[$key]) : $default_value;
    }

    public static function safe_integer_product($object, $key, $factor, $default_value = null) {
        return (isset($object[$key]) && is_numeric($object[$key])) ? (intval($object[$key] * $factor)) : $default_value;
    }

    public static function safe_timestamp($object, $key, $default_value = null) {
        return static::safe_integer_product($object, $key, 1000, $default_value);
    }

    public static function safe_value($object, $key, $default_value = null) {
        return (is_array($object) && array_key_exists($key, $object)) ? $object[$key] : $default_value;
    }

    // we're not using safe_floats with a list argument as we're trying to save some cycles here
    // we're not using safe_float_3 either because those cases are too rare to deserve their own optimization

    public static function safe_float_2($object, $key1, $key2, $default_value = null) {
        $value = static::safe_float($object, $key1);
        return isset($value) ? $value : static::safe_float($object, $key2, $default_value);
    }

    public static function safe_string_2($object, $key1, $key2, $default_value = null) {
        $value = static::safe_string($object, $key1);
        return isset($value) ? $value : static::safe_string($object, $key2, $default_value);
    }

    public static function safe_string_lower_2($object, $key1, $key2, $default_value = null) {
        $value = static::safe_string_lower($object, $key1);
        return isset($value) ? $value : static::safe_string_lower($object, $key2, $default_value);
    }

    public static function safe_string_upper_2($object, $key1, $key2, $default_value = null) {
        $value = static::safe_string_upper($object, $key1);
        return isset($value) ? $value : static::safe_string_upper($object, $key2, $default_value);
    }

    public static function safe_integer_2($object, $key1, $key2, $default_value = null) {
        $value = static::safe_integer($object, $key1);
        return isset($value) ? $value : static::safe_integer($object, $key2, $default_value);
    }

    public static function safe_integer_product_2($object, $key1, $key2, $factor, $default_value = null) {
        $value = static::safe_integer_product($object, $key1, $factor);
        return isset($value) ? $value : static::safe_integer_product($object, $key2, $factor, $default_value);
    }

    public static function safe_timestamp_2($object, $key1, $key2, $default_value = null) {
        return static::safe_integer_product_2($object, $key1, $key2, 1000, $default_value);
    }

    public static function safe_value_2($object, $key1, $key2, $default_value = null) {
        $value = static::safe_value($object, $key1);
        return isset($value) ? $value : static::safe_value($object, $key2, $default_value);
    }

    public static function truncate($number, $precision = 0) {
        $decimal_precision = pow(10, $precision);
        return floor(floatval($number * $decimal_precision)) / $decimal_precision;
    }

    public static function truncate_to_string($number, $precision = 0) {
        if ($precision > 0) {
            $string = sprintf('%.' . ($precision + 1) . 'F', floatval($number));
            list($integer, $decimal) = explode('.', $string);
            $decimal = trim('.' . substr($decimal, 0, $precision), '0');
            if (strlen($decimal) < 2) {
                $decimal = '.0';
            }
            return $integer . $decimal;
        }
        return sprintf('%d', floatval($number));
    }

    public static function uuid() {
        return sprintf('%04x%04x-%04x-%04x-%04x-%04x%04x%04x',
            // 32 bits for "time_low"
            mt_rand(0, 0xffff), mt_rand(0, 0xffff),

            // 16 bits for "time_mid"
            mt_rand(0, 0xffff),

            // 16 bits for "time_hi_and_version",
            // four most significant bits holds version number 4
            mt_rand(0, 0x0fff) | 0x4000,

            // 16 bits, 8 bits for "clk_seq_hi_res",
            // 8 bits for "clk_seq_low",
            // two most significant bits holds zero and one for variant DCE1.1
            mt_rand(0, 0x3fff) | 0x8000,

            // 48 bits for "node"
            mt_rand(0, 0xffff), mt_rand(0, 0xffff), mt_rand(0, 0xffff)
        );
    }

    public static function parse_timeframe($timeframe) {
        $amount = substr($timeframe, 0, -1);
        $unit = substr($timeframe, -1);
        $scale = 1;
        if ($unit === 'y') {
            $scale = 60 * 60 * 24 * 365;
        } elseif ($unit === 'M') {
            $scale = 60 * 60 * 24 * 30;
        } elseif ($unit === 'w') {
            $scale = 60 * 60 * 24 * 7;
        } elseif ($unit === 'd') {
            $scale = 60 * 60 * 24;
        } elseif ($unit === 'h') {
            $scale = 60 * 60;
        } else {
            $scale = 60;
        }
        return $amount * $scale;
    }

    public static function round_timeframe($timeframe, $timestamp, $direction=ROUND_DOWN) {
        $ms = static::parse_timeframe($timeframe) * 1000;
        // Get offset based on timeframe in milliseconds
        $offset = $timestamp % $ms;
        return $timestamp - $offset + (($direction === ROUND_UP) ? $ms : 0);
    }

    // given a sorted arrays of trades (recent first) and a timeframe builds an array of OHLCV candles
    public static function build_ohlcv($trades, $timeframe = '1m', $since = PHP_INT_MIN, $limits = PHP_INT_MAX) {
        if (empty($trades) || !is_array($trades)) {
            return array();
        }
        if (!is_numeric($since)) {
            $since = PHP_INT_MIN;
        }
        if (!is_numeric($limits)) {
            $limits = PHP_INT_MAX;
        }
        $ms = static::parse_timeframe($timeframe) * 1000;
        $ohlcvs = array();
        list(/* $timestamp */, /* $open */, $high, $low, $close, $volume) = array(0, 1, 2, 3, 4, 5);
        for ($i = 0; $i < min(count($trades), $limits); $i++) {
            $trade = $trades[$i];
            if ($trade['timestamp'] < $since) {
                continue;
            }
            $openingTime = floor($trade['timestamp'] / $ms) * $ms; // shift to the edge of m/h/d (but not M)
            $j = count($ohlcvs);

            if (($j == 0) || ($openingTime >= $ohlcvs[$j - 1][0] + $ms)) {
                // moved to a new timeframe -> create a new candle from opening trade
                $ohlcvs[] = array(
                    $openingTime,
                    $trade['price'],
                    $trade['price'],
                    $trade['price'],
                    $trade['price'],
                    $trade['amount'],
                );
            } else {
                // still processing the same timeframe -> update opening trade
                $ohlcvs[$j - 1][$high] = max($ohlcvs[$j - 1][$high], $trade['price']);
                $ohlcvs[$j - 1][$low] = min($ohlcvs[$j - 1][$low], $trade['price']);
                $ohlcvs[$j - 1][$close] = $trade['price'];
                $ohlcvs[$j - 1][$volume] += $trade['amount'];
            }
        }
        return $ohlcvs;
    }

    public static function capitalize($string) {
        return mb_strtoupper(mb_substr($string, 0, 1)) . mb_substr($string, 1);
    }

    public static function is_associative($array) {
        return count(array_filter(array_keys($array), 'is_string')) > 0;
    }

    public static function omit($array, $keys) {
        if (static::is_associative($array)) {
            $result = $array;
            if (is_array($keys)) {
                foreach ($keys as $key) {
                    unset($result[$key]);
                }
            } else {
                unset($result[$keys]);
            }
            return $result;
        }
        return $array;
    }

    public static function unique($array) {
        return array_unique($array);
    }

    public static function pluck($array, $key) {
        $result = array();
        foreach ($array as $element) {
            if (isset($key, $element)) {
                $result[] = $element[$key];
            }
        }
        return $result;
    }

    public function filter_by($array, $key, $value = null) {
        if ($value) {
            $grouped = static::group_by($array, $key);
            if (is_array($grouped) && array_key_exists($value, $grouped)) {
                return $grouped[$value];
            }
            return array();
        }
        return $array;
    }

    public static function group_by($array, $key) {
        $result = array();
        foreach ($array as $element) {
            if (isset($element[$key]) && !is_null($element[$key])) {
                if (!isset($result[$element[$key]])) {
                    $result[$element[$key]] = array();
                }
                $result[$element[$key]][] = $element;
            }
        }
        return $result;
    }

    public static function index_by($array, $key) {
        $result = array();
        foreach ($array as $element) {
            if (isset($element[$key])) {
                $result[$element[$key]] = $element;
            }
        }
        return $result;
    }

    public static function sort_by($arrayOfArrays, $key, $descending = false) {
        $descending = $descending ? -1 : 1;
        usort($arrayOfArrays, function ($a, $b) use ($key, $descending) {
            if ($a[$key] == $b[$key]) {
                return 0;
            }
            return $a[$key] < $b[$key] ? -$descending : $descending;
        });
        return $arrayOfArrays;
    }

    public static function flatten($array) {
        return array_reduce($array, function ($acc, $item) {
            return array_merge($acc, is_array($item) ? static::flatten($item) : array($item));
        }, array());
    }

    public static function array_concat() {
        return call_user_func_array('array_merge', array_filter(func_get_args(), 'is_array'));
    }

    public static function in_array($needle, $haystack) {
        return in_array($needle, $haystack);
    }

    public static function to_array($object) {
        return array_values($object);
    }

    public static function is_empty($object) {
        return empty($object);
    }

    public static function keysort($array) {
        $result = $array;
        ksort($result);
        return $result;
    }

    public static function extract_params($string) {
        if (preg_match_all('/{([\w-]+)}/u', $string, $matches)) {
            return $matches[1];
        }
    }

    public static function implode_params($string, $params) {
        if (static::is_associative($params)) {
            foreach ($params as $key => $value) {
                if (gettype($value) !== 'array') {
                    $string = implode($value, mb_split('{' . preg_quote($key) . '}', $string));
                }
            }
        }
        return $string;
    }

    public static function indexBy($arrayOfArrays, $key) {
        return static::index_by($arrayOfArrays, $key);
    }

    public static function sortBy($arrayOfArrays, $key, $descending = false) {
        return static::sort_by($arrayOfArrays, $key, $descending);
    }

    public static function filterBy($arrayOfArrays, $key, $descending = false) {
        return static::filter_by($arrayOfArrays, $key, $descending);
    }

    public static function groupBy($arrayOfArrays, $key, $descending = false) {
        return static::group_by($arrayOfArrays, $key, $descending);
    }

    public static function sum() {
        return array_sum(array_filter(func_get_args(), function ($x) {
            return isset($x) ? $x : 0;
        }));
    }

    public static function extractParams($string) {
        return static::extract_params($string);
    }

    public static function implodeParams($string, $params) {
        return static::implode_params($string, $params);
    }

    public static function ordered($array) { // for Python OrderedDicts, does nothing in PHP and JS
        return $array;
    }

    public function aggregate($bidasks) {
        $result = array();

        foreach ($bidasks as $bidask) {
            if ($bidask[1] > 0) {
                $price = (string) $bidask[0];
                $result[$price] = array_key_exists($price, $result) ? $result[$price] : 0;
                $result[$price] += $bidask[1];
            }
        }

        $output = array();

        foreach ($result as $key => $value) {
            $output[] = array(floatval($key), floatval($value));
        }

        return $output;
    }

    public static function urlencodeBase64($string) {
        return preg_replace(array('#[=]+$#u', '#\+#u', '#\\/#'), array('', '-', '_'), \base64_encode($string));
    }

    public function urlencode($string) {
        return http_build_query($string, '', $this->urlencode_glue);
    }

    public function rawencode($string) {
        return urldecode(http_build_query($string, '', $this->urlencode_glue));
    }

    public function encode_uri_component($string) {
        return urlencode($string);
    }

    public static function url($path, $params = array()) {
        $result = static::implode_params($path, $params);
        $query = static::omit($params, static::extract_params($path));
        if ($query) {
            $result .= '?' . static::urlencode($query);
        }
        return $result;
    }

    public function seconds() {
        return time();
    }

    public function milliseconds() {
        list($msec, $sec) = explode(' ', microtime());
        return $sec . substr($msec, 2, 3);
    }

    public function microseconds() {
        list($msec, $sec) = explode(' ', microtime());
        return $sec . str_pad(substr($msec, 2, 6), 6, '0');
    }

    public static function iso8601($timestamp = null) {
        if (!isset($timestamp)) {
            return null;
        }
        if (!is_numeric($timestamp) || intval($timestamp) != $timestamp) {
            return null;
        }
        $timestamp = (int) $timestamp;
        if ($timestamp < 0) {
            return null;
        }
        $result = gmdate('c', (int) floor($timestamp / 1000));
        $msec = (int) $timestamp % 1000;
        $result = str_replace('+00:00', sprintf('.%03dZ', $msec), $result);
        return $result;
    }

    public static function parse_date($timestamp) {
        return static::parse8601($timestamp);
    }

    public static function parse8601($timestamp = null) {
        if (!isset($timestamp)) {
            return null;
        }
        if (!$timestamp || !is_string($timestamp)) {
            return null;
        }
        $timedata = date_parse($timestamp);
        if (!$timedata || $timedata['error_count'] > 0 || $timedata['warning_count'] > 0 || (isset($timedata['relative']) && count($timedata['relative']) > 0)) {
            return null;
        }
        if (($timedata['hour'] === false) ||
            ($timedata['minute'] === false) ||
            ($timedata['second'] === false) ||
            ($timedata['year'] === false) ||
            ($timedata['month'] === false) ||
            ($timedata['day'] === false)) {
            return null;
        }
        $time = strtotime($timestamp);
        if ($time === false) {
            return null;
        }
        $time *= 1000;
        if (preg_match('/\.(?<milliseconds>[0-9]{1,3})/', $timestamp, $match)) {
            $time += (int) str_pad($match['milliseconds'], 3, '0', STR_PAD_RIGHT);
        }
        return $time;
    }

    public static function dmy($timestamp, $infix = '-') {
        return gmdate('m' . $infix . 'd' . $infix . 'Y', (int) round($timestamp / 1000));
    }

    public static function ymd($timestamp, $infix = '-') {
        return gmdate('Y' . $infix . 'm' . $infix . 'd', (int) round($timestamp / 1000));
    }

    public static function ymdhms($timestamp, $infix = ' ') {
        return gmdate('Y-m-d\\' . $infix . 'H:i:s', (int) round($timestamp / 1000));
    }

    public static function binary_concat() {
        return implode('', func_get_args());
    }


    public static function binary_to_base64($binary) {
        return \base64_encode($binary);
    }

    public static function binaryToBase64($binary) {
        return static::binary_to_base64($binary);
    }

    public static function json($data, $params = array()) {
        $options = array(
            'convertArraysToObjects' => JSON_FORCE_OBJECT,
            // other flags if needed...
        );
        $flags = 0;
        foreach ($options as $key => $value) {
            if (array_key_exists($key, $params) && $params[$key]) {
                $flags |= $options[$key];
            }
        }
        return json_encode($data, $flags);
    }

    public static function is_json_encoded_object($input) {
        return ('string' === gettype($input)) &&
                (strlen($input) >= 2) &&
                (('{' === $input[0]) || ('[' === $input[0]));
    }

    public static function encode($input) {
        return $input;
    }

    public static function decode($input) {
        return $input;
    }

    public function nonce() {
        return $this->seconds();
    }

    public function check_required_credentials($error = true) {
        foreach ($this->requiredCredentials as $key => $value) {
            if ($value && (!$this->$key)) {
                if ($error) {
                    throw new AuthenticationError($this->id . ' requires `' . $key . '`');
                } else {
                    return $error;
                }
            }
        }
    }

    public function check_address($address) {
        if (empty($address) || !is_string($address)) {
            throw new InvalidAddress($this->id . ' address is undefined');
        }

        if ((count(array_unique(str_split($address))) === 1) ||
            (strlen($address) < $this->minFundingAddressLength) ||
            (strpos($address, ' ') !== false)) {
            throw new InvalidAddress($this->id . ' address is invalid or has less than ' . strval($this->minFundingAddressLength) . ' characters: "' . strval($address) . '"');
        }

        return $address;
    }

    public function checkAddress($address) {
        return $this->check_address($address);
    }

    public function describe() {
        return array();
    }

    public function __construct($options = array()) {
        // todo auto-camelcasing for methods in PHP
        // $method_names = get_class_methods ($this);
        // foreach ($method_names as $method_name) {
        //     if ($method_name) {
        //         if (($method_name[0] != '_') && ($method_name[-1] != '_') && (mb_strpos ($method_name, '_') !== false)) {
        //             $parts = explode ('_', $method_name);
        //             $camelcase = $parts[0];
        //             for ($i = 1; $i < count ($parts); $i++) {
        //                 $camelcase .= static::capitalize ($parts[$i]);
        //             }
        //             // $this->$camelcase = $this->$method_name;
        //             // echo $method_name . " " . method_exists ($this, $method_name) . " " . $camelcase . " " . method_exists ($this, $camelcase) . "\n";
        //         }
        //     }
        // }

        $this->defined_rest_api = array();
        $this->curl = curl_init();
        $this->curl_options = array(); // overrideable by user, empty by default

        $this->id = null;

        // rate limiter params
        $this->rateLimit = 2000;
        $this->tokenBucket = array(
            'refillRate' => 1.0 / $this->rateLimit,
            'delay' => 1.0,
            'capacity' => 1.0,
            'defaultCost' => 1.0,
            'maxCapacity' => 1000,
        );

        $this->curlopt_interface = null;
        $this->timeout = 10000; // in milliseconds
        $this->proxy = '';
        $this->origin = '*'; // CORS origin
        $this->headers = array();
        $this->hostname = null; // in case of inaccessibility of the "main" domain

        $this->options = array(); // exchange-specific options if any

        $this->skipJsonOnStatusCodes = false; // TODO: reserved, rewrite the curl routine to parse JSON body anyway

        $this->name = null;
        $this->countries = null;
        $this->version = null;
        $this->certified = false;
        $this->urls = array();
        $this->api = array();
        $this->comment = null;

        $this->markets = null;
        $this->symbols = null;
        $this->ids = null;
        $this->currencies = array();
        $this->balance = array();
        $this->orderbooks = array();
        $this->fees = array('trading' => array(), 'funding' => array());
        $this->precision = array();
        $this->orders = array();
        $this->trades = array();
        $this->transactions = array();
        $this->exceptions = array();
        $this->accounts = array();
        $this->status = array('status' => 'ok', 'updated' => null, 'eta' => null, 'url' => null);
        $this->limits = array(
            'cost' => array(
                'min' => null,
                'max' => null,
            ),
            'price' => array(
                'min' => null,
                'max' => null,
            ),
            'amount' => array(
                'min' => null,
                'max' => null,
            ),
        );
        $this->httpExceptions = array(
            '422' => 'ExchangeError',
            '418' => 'DDoSProtection',
            '429' => 'DDoSProtection',
            '404' => 'ExchangeNotAvailable',
            '409' => 'ExchangeNotAvailable',
            '500' => 'ExchangeNotAvailable',
            '501' => 'ExchangeNotAvailable',
            '502' => 'ExchangeNotAvailable',
            '520' => 'ExchangeNotAvailable',
            '521' => 'ExchangeNotAvailable',
            '522' => 'ExchangeNotAvailable',
            '525' => 'ExchangeNotAvailable',
            '526' => 'ExchangeNotAvailable',
            '400' => 'ExchangeNotAvailable',
            '403' => 'ExchangeNotAvailable',
            '405' => 'ExchangeNotAvailable',
            '503' => 'ExchangeNotAvailable',
            '530' => 'ExchangeNotAvailable',
            '408' => 'RequestTimeout',
            '504' => 'RequestTimeout',
            '401' => 'AuthenticationError',
            '511' => 'AuthenticationError',
        );
        $this->verbose = false;
        $this->apiKey = '';
        $this->secret = '';
        $this->password = '';
        $this->uid = '';
        $this->privateKey = '';
        $this->walletAddress = '';
        $this->token = ''; // reserved for HTTP auth in some cases

        $this->twofa = null;
        $this->marketsById = null;
        $this->markets_by_id = null;
        $this->currencies_by_id = null;
        $this->userAgent = null; // 'ccxt/' . $this::VERSION . ' (+https://github.com/ccxt/ccxt) PHP/' . PHP_VERSION;
        $this->userAgents = array(
            'chrome' => 'Mozilla/5.0 (Windows NT 10.0; Win64; x64) AppleWebKit/537.36 (KHTML, like Gecko) Chrome/62.0.3202.94 Safari/537.36',
            'chrome39' => 'Mozilla/5.0 (Windows NT 6.1; WOW64) AppleWebKit/537.36 (KHTML, like Gecko) Chrome/39.0.2171.71 Safari/537.36',
        );
        $this->minFundingAddressLength = 1; // used in check_address
        $this->substituteCommonCurrencyCodes = true;
        $this->timeframes = null;

        $this->requiredCredentials = array(
            'apiKey' => true,
            'secret' => true,
            'uid' => false,
            'login' => false,
            'password' => false,
            'twofa' => false, // 2-factor authentication (one-time password key)
            'privateKey' => false,
            'walletAddress' => false,
            'token' => false, // reserved for HTTP auth in some cases
        );

        // API methods metainfo
        $this->has = array(
            'cancelAllOrders' => false,
            'cancelOrder' => true,
            'cancelOrders' => false,
            'CORS' => false,
            'createDepositAddress' => false,
            'createLimitOrder' => true,
            'createMarketOrder' => true,
            'createOrder' => true,
            'deposit' => false,
            'fetchBalance' => true,
            'fetchClosedOrders' => false,
            'fetchCurrencies' => false,
            'fetchDepositAddress' => false,
            'fetchDeposits' => false,
            'fetchFundingFees' => false,
            'fetchL2OrderBook' => true,
            'fetchLedger' => false,
            'fetchMarkets' => true,
            'fetchMyTrades' => false,
            'fetchOHLCV' => 'emulated',
            'fetchOpenOrders' => false,
            'fetchOrder' => false,
            'fetchOrderBook' => true,
            'fetchOrderBooks' => false,
            'fetchOrders' => false,
            'fetchStatus' => 'emulated',
            'fetchTicker' => true,
            'fetchTickers' => false,
            'fetchTime' => false,
            'fetchTrades' => true,
            'fetchTradingFee' => false,
            'fetchTradingFees' => false,
            'fetchTradingLimits' => false,
            'fetchTransactions' => false,
            'fetchWithdrawals' => false,
            'privateAPI' => true,
            'publicAPI' => true,
            'withdraw' => false,
        );

        $this->precisionMode = DECIMAL_PLACES;

        $this->lastRestRequestTimestamp = 0;
        $this->lastRestPollTimestamp = 0;
        $this->restRequestQueue = null;
        $this->restPollerLoopIsRunning = false;
        $this->enableRateLimit = false;
        $this->enableLastJsonResponse = true;
        $this->enableLastHttpResponse = true;
        $this->enableLastResponseHeaders = true;
        $this->last_http_response = null;
        $this->last_json_response = null;
        $this->last_response_headers = null;

        $this->requiresWeb3 = false;

        $this->commonCurrencies = array(
            'XBT' => 'BTC',
            'BCC' => 'BCH',
            'DRK' => 'DASH',
            'BCHABC' => 'BCH',
            'BCHSV' => 'BSV',
        );

        $this->urlencode_glue = ini_get('arg_separator.output'); // can be overrided by exchange constructor params
        $this->urlencode_glue_warning = true;

        $options = array_replace_recursive($this->describe(), $options);

        if ($options) {
            foreach ($options as $key => $value) {
                $this->{$key} =
                    (property_exists($this, $key) && is_array($this->{$key}) && is_array($value)) ?
                        array_replace_recursive($this->{$key}, $value) :
                        $value;
            }
        }

        if ($this->urlencode_glue !== '&') {
            if ($this->urlencode_glue_warning) {
                throw new ExchangeError(this . id . ' warning! The glue symbol for HTTP queries ' .
                    ' is changed from its default value & to ' . $this->urlencode_glue . ' in php.ini' .
                    ' (arg_separator.output) or with a call to ini_set prior to this message. If that' .
                    ' was the intent, you can acknowledge this warning and silence it by setting' .
                    " 'urlencode_glue_warning' => false or 'urlencode_glue' => '&' with exchange constructor params");
            }
        }

        if ($this->api) {
            $this->define_rest_api($this->api, 'request');
        }

        if ($this->markets) {
            $this->set_markets($this->markets);
        }
    }

    public function set_sandbox_mode($enabled) {
        if ($enabled) {
            if (array_key_exists('test', $this->urls)) {
                $this->urls['api_backup'] = $this->urls['api'];
                $this->urls['api'] = $this->urls['test'];
            } else {
                throw new NotSupported($this->id . ' does not have a sandbox URL');
            }
        } elseif (array_key_exists('api_backup', $this->urls)) {
            $this->urls['api'] = $this->urls['api_backup'];
            unset($this->urls['api_backup']);
        }
    }

    public function define_rest_api($api, $method_name, $options = array()) {
        foreach ($api as $type => $methods) {
            foreach ($methods as $http_method => $paths) {
                foreach ($paths as $path) {
                    $splitPath = mb_split('[^a-zA-Z0-9]', $path);

                    $uppercaseMethod = mb_strtoupper($http_method);
                    $lowercaseMethod = mb_strtolower($http_method);
                    $camelcaseMethod = static::capitalize($lowercaseMethod);
                    $camelcaseSuffix = implode(array_map(get_called_class() . '::capitalize', $splitPath));
                    $lowercasePath = array_map('trim', array_map('strtolower', $splitPath));
                    $underscoreSuffix = implode('_', array_filter($lowercasePath));

                    $camelcase = $type . $camelcaseMethod . static::capitalize($camelcaseSuffix);
                    $underscore = $type . '_' . $lowercaseMethod . '_' . mb_strtolower($underscoreSuffix);

                    if (array_key_exists('suffixes', $options)) {
                        if (array_key_exists('camelcase', $options['suffixes'])) {
                            $camelcase .= $options['suffixes']['camelcase'];
                        }
                        if (array_key_exists('underscore', $options['suffixes'])) {
                            $underscore .= $options['suffixes']['underscore'];
                        }
                    }

                    $this->defined_rest_api[$camelcase] = array($path, $type, $uppercaseMethod, $method_name);
                    $this->defined_rest_api[$underscore] = array($path, $type, $uppercaseMethod, $method_name);
                }
            }
        }
    }

    public function underscore($camelcase) {
        // todo: write conversion fooBar10OHLCV2Candles → foo_bar10_ohlcv2_candles
        throw new NotSupported($this->id . ' underscore() not supported yet');
    }

    public function camelcase($underscore) {
        // todo: write conversion foo_bar10_ohlcv2_candles → fooBar10OHLCV2Candles
        throw new NotSupported($this->id . ' camelcase() not supported yet');
    }

    public static function hash($request, $type = 'md5', $digest = 'hex') {
        $base64 = ('base64' === $digest);
        $binary = ('binary' === $digest);
        $hash = \hash($type, $request, ($binary || $base64) ? true : false);
        if ($base64) {
            $hash = \base64_encode($hash);
        }
        return $hash;
    }

    public static function hmac($request, $secret, $type = 'sha256', $digest = 'hex') {
        $base64 = ('base64' === $digest);
        $binary = ('binary' === $digest);
        $hmac = \hash_hmac($type, $request, $secret, ($binary || $base64) ? true : false);
        if ($base64) {
            $hmac = \base64_encode($hmac);
        }
        return $hmac;
    }

    public static function jwt($request, $secret, $alg = 'HS256') {
        $algorithms = array(
            'HS256' => 'sha256',
            'HS384' => 'sha384',
            'HS512' => 'sha512',
        );
        $encodedHeader = static::urlencodeBase64(json_encode(array('alg' => $alg, 'typ' => 'JWT')));
        $encodedData = static::urlencodeBase64(json_encode($request, JSON_UNESCAPED_SLASHES));
        $token = $encodedHeader . '.' . $encodedData;
        $algoType = substr($alg, 0, 2);

        if ($algoType === 'HS') {
            $algName = $algorithms[$alg];
            if (!array_key_exists($alg, $algorithms)) {
                throw new ExchangeError($alg . ' is not a supported jwt algorithm.');
            }
            $signature =  static::hmac($token, $secret, $algName, 'binary');
        } elseif ($algoType === 'RS') {
            $signature = static::rsa($token, $secret, $alg);
        }
        return $token . '.' . static::urlencodeBase64($signature);
    }

    public static function rsa($request, $secret, $alg = 'RS256') {
        $algorithms = array(
            'RS256' => \OPENSSL_ALGO_SHA256,
            'RS384' => \OPENSSL_ALGO_SHA384,
            'RS512' => \OPENSSL_ALGO_SHA512,
        );
        if (!array_key_exists($alg, $algorithms)) {
            throw new ExchangeError($alg . ' is not a supported rsa signing algorithm.');
        }
        $algName = $algorithms[$alg];
        $signature = null;
        \openssl_sign($request, $signature, $secret, $algName);
        return $signature;
    }

    public static function ecdsa($request, $secret, $algorithm = 'p256', $hash = null, $canonical_r = false) {
        $digest = $request;
        if ($hash !== null) {
            $digest = static::hash($request, $hash, 'hex');
        }
        $ec = new EC(strtolower($algorithm));
        $key = $ec->keyFromPrivate($secret);
        $ellipticSignature = $key->sign($digest, 'hex', array('canonical' => true));
        $count = new BN ('0');
        while ($canonical_r && $ellipticSignature->r->gt($ec->nh)) {
            $ellipticSignature = $key->sign($digest, 'hex', array('canonical' => true, 'extraEntropy' => $count->toArray('le', 32)));
            $count = $count->add(new BN('1'));
        }
        $signature = array();
        $signature['r'] = $ellipticSignature->r->bi->toHex();
        $signature['s'] = $ellipticSignature->s->bi->toHex();
        $signature['v'] = $ellipticSignature->recoveryParam;
        return $signature;
    }

    // this method is experimental
    public function throttle() {
        $now = $this->milliseconds();
        $elapsed = $now - $this->lastRestRequestTimestamp;
        if ($elapsed < $this->rateLimit) {
            $delay = $this->rateLimit - $elapsed;
            usleep((int) ($delay * 1000.0));
        }
    }

    public function sign($path, $api = 'public', $method = 'GET', $params = array(), $headers = null, $body = null) {
        throw new NotSupported($this->id . ' sign() not supported yet');
    }

    public function fetch2($path, $api = 'public', $method = 'GET', $params = array(), $headers = null, $body = null) {
        $request = $this->sign($path, $api, $method, $params, $headers, $body);
        return $this->fetch($request['url'], $request['method'], $request['headers'], $request['body']);
    }

    public function request($path, $api = 'public', $method = 'GET', $params = array(), $headers = null, $body = null) {
        return $this->fetch2($path, $api, $method, $params, $headers, $body);
    }

    public function findBroadlyMatchedKey($broad, $string) {
        return $this->find_broadly_matched_key($broad, $string);
    }

    public function find_broadly_matched_key($broad, $string) {
        $keys = is_array($broad) ? array_keys($broad) : array();
        for ($i = 0; $i < count($keys); $i++) {
            $key = $keys[$i];
            if (mb_strpos($string, $key) !== false) {
                return $key;
            }
        }
        return null;
    }

    public function handle_errors($code, $reason, $url, $method, $headers, $body, $response, $request_headers, $request_body) {
        // it's a stub function, does nothing in base code
    }

    public function parse_json($json_string, $as_associative_array = true) {
        return json_decode($json_string, $as_associative_array);
    }

    public function fetch($url, $method = 'GET', $headers = null, $body = null) {
        if ($this->enableRateLimit) {
            $this->throttle();
        }

        $headers = array_merge($this->headers, $headers ? $headers : array());

        if (strlen($this->proxy)) {
            $headers['Origin'] = $this->origin;
        }

        if (!$headers) {
            $headers = array();
        } elseif (is_array($headers)) {
            $tmp = $headers;
            $headers = array();
            foreach ($tmp as $key => $value) {
                $headers[] = $key . ': ' . $value;
            }
        }

        // this name for the proxy string is deprecated
        // we should rename it to $this->cors everywhere
        $url = $this->proxy . $url;

        $verbose_headers = $headers;

        curl_setopt($this->curl, CURLOPT_URL, $url);

        if ($this->timeout) {
            curl_setopt($this->curl, CURLOPT_CONNECTTIMEOUT_MS, (int) ($this->timeout));
            curl_setopt($this->curl, CURLOPT_TIMEOUT_MS, (int) ($this->timeout));
        }

        curl_setopt($this->curl, CURLOPT_RETURNTRANSFER, true);
        curl_setopt($this->curl, CURLOPT_SSL_VERIFYPEER, false);

        if ($this->userAgent) {
            if (gettype($this->userAgent) == 'string') {
                curl_setopt($this->curl, CURLOPT_USERAGENT, $this->userAgent);
                $verbose_headers = array_merge($verbose_headers, array('User-Agent' => $this->userAgent));
            } elseif ((gettype($this->userAgent) == 'array') && array_key_exists('User-Agent', $this->userAgent)) {
                curl_setopt($this->curl, CURLOPT_USERAGENT, $this->userAgent['User-Agent']);
                $verbose_headers = array_merge($verbose_headers, $this->userAgent);
            }
        }

        curl_setopt($this->curl, CURLOPT_ENCODING, '');

        if ($method == 'GET') {
            curl_setopt($this->curl, CURLOPT_HTTPGET, true);
        } elseif ($method == 'POST') {
            curl_setopt($this->curl, CURLOPT_POST, true);
            curl_setopt($this->curl, CURLOPT_POSTFIELDS, $body);
        } elseif ($method == 'PUT') {
            curl_setopt($this->curl, CURLOPT_CUSTOMREQUEST, 'PUT');
            curl_setopt($this->curl, CURLOPT_POSTFIELDS, $body);
            $headers[] = 'X-HTTP-Method-Override: PUT';
        } elseif ($method == 'PATCH') {
            curl_setopt($this->curl, CURLOPT_CUSTOMREQUEST, 'PATCH');
            curl_setopt($this->curl, CURLOPT_POSTFIELDS, $body);
        } elseif ($method === 'DELETE') {
            curl_setopt($this->curl, CURLOPT_CUSTOMREQUEST, 'DELETE');
            curl_setopt($this->curl, CURLOPT_POSTFIELDS, $body);

            $headers[] = 'X-HTTP-Method-Override: DELETE';
        }

        if ($headers) {
            curl_setopt($this->curl, CURLOPT_HTTPHEADER, $headers);
        }

        if ($this->verbose) {
            print_r("\nRequest:\n");
            print_r(array($method, $url, $verbose_headers, $body));
        }

        // we probably only need to set it once on startup
        if ($this->curlopt_interface) {
            curl_setopt($this->curl, CURLOPT_INTERFACE, $this->curlopt_interface);
        }

        /*

        // this is currently not integrated, reserved for future
        if ($this->proxy) {
            curl_setopt ($this->curl, CURLOPT_PROXY, $this->proxy);
        }

        */

        curl_setopt($this->curl, CURLOPT_FOLLOWLOCATION, true);
        curl_setopt($this->curl, CURLOPT_FAILONERROR, false);

        $response_headers = array();
        $http_status_text = '';

        // this function is called by curl for each header received
        curl_setopt($this->curl, CURLOPT_HEADERFUNCTION,
            function ($curl, $header) use (&$response_headers, &$http_status_text) {
                $length = strlen($header);
                $tuple = explode(':', $header, 2);
                if (count($tuple) !== 2) { // ignore invalid headers
                    // if it's a "GET https://example.com/path 200 OK" line
                    // try to parse the "OK" HTTP status string
                    if (substr($header, 0, 4) === 'HTTP') {
                        $parts = explode(' ', $header);
                        if (count($parts) === 3) {
                            $http_status_text = trim($parts[2]);
                        }
                    }
                    return $length;
                }
                $key = strtolower(trim($tuple[0]));
                $value = trim($tuple[1]);
                if (!array_key_exists($key, $response_headers)) {
                    $response_headers[$key] = array($value);
                } else {
                    $response_headers[$key][] = $value;
                }
                return $length;
            }
        );

        // user-defined cURL options (if any)
        if (!empty($this->curl_options)) {
            curl_setopt_array($this->curl, $this->curl_options);
        }

        $result = curl_exec($this->curl);

        $this->lastRestRequestTimestamp = $this->milliseconds();

        if ($this->enableLastHttpResponse) {
            $this->last_http_response = $result;
        }

        if ($this->enableLastResponseHeaders) {
            $this->last_response_headers = $response_headers;
        }

        $json_response = null;

        if ($this->is_json_encoded_object($result)) {
            $json_response = $this->parse_json($result);

            if ($this->enableLastJsonResponse) {
                $this->last_json_response = $json_response;
            }
        }

        $curl_errno = curl_errno($this->curl);
        $curl_error = curl_error($this->curl);
        $http_status_code = curl_getinfo($this->curl, CURLINFO_HTTP_CODE);

        // Reset curl opts
        curl_reset($this->curl);

        if ($this->verbose) {
            print_r("\nResponse:\n");
            print_r(array($method, $url, $http_status_code, $curl_error, $response_headers, $result));
        }

        $this->handle_errors($http_status_code, $http_status_text, $url, $method, $response_headers, $result ? $result : null, $json_response, $headers, $body);

        if ($result === false) {
            if ($curl_errno == 28) { // CURLE_OPERATION_TIMEDOUT
                throw new RequestTimeout(implode(' ', array($url, $method, $curl_errno, $curl_error)));
            }

            // all sorts of SSL problems, accessibility
            throw new ExchangeNotAvailable(implode(' ', array($url, $method, $curl_errno, $curl_error)));
        }

        $string_code = (string) $http_status_code;

        if (array_key_exists($string_code, $this->httpExceptions)) {
            $error_class = $this->httpExceptions[$string_code];
            if ($error_class === 'ExchangeNotAvailable') {
                if (preg_match('#cloudflare|incapsula|overload|ddos#i', $result)) {
                    throw new DDoSProtection(implode(' ', array($url, $method, $http_status_code, $result)));
                }
                $details = '(possible reasons: ' . implode(', ', array(
                        'invalid API keys',
                        'bad or old nonce',
                        'exchange is down or offline',
                        'on maintenance',
                        'DDoS protection',
                        'rate-limiting in effect',
                    )) . ')';
                throw new ExchangeNotAvailable(implode(' ', array($url, $method, $http_status_code, $result, $details)));
            }
            if (substr($error_class, 0, 6) !== '\\ccxt\\') {
                $error_class = '\\ccxt\\' . $error_class;
            }
            throw new $error_class(implode(' ', array($url, $method, $http_status_code, $result)));
        }

        if (!$json_response) {
            $details = '(possible reasons: ' . implode(', ', array(
                    'exchange is down or offline',
                    'on maintenance',
                    'DDoS protection',
                    'rate-limiting in effect',
                )) . ')';
            $error_class = null;
            if (preg_match('#offline|busy|retry|wait|unavailable|maintain|maintenance|maintenancing#i', $result)) {
                $error_class = 'ExchangeNotAvailable';
            }

            if (preg_match('#cloudflare|incapsula#i', $result)) {
                $error_class = 'DDosProtection';
            }
            if ($error_class !== null) {
                if (substr($error_class, 0, 6) !== '\\ccxt\\') {
                    $error_class = '\\ccxt\\' . $error_class;
                }
                throw new $error_class(implode(' ', array($url, $method, $http_status_code, 'not accessible from this location at the moment', $details)));
            }
        }

        return isset($json_response) ? $json_response : $result;
    }

    public function set_markets($markets, $currencies = null) {
        $values = is_array($markets) ? array_values($markets) : array();
        for ($i = 0; $i < count($values); $i++) {
            $values[$i] = array_merge(
                $this->fees['trading'],
                array('precision' => $this->precision, 'limits' => $this->limits),
                $values[$i]
            );
        }
        $this->markets = static::index_by($values, 'symbol');
        $this->markets_by_id = static::index_by($values, 'id');
        $this->marketsById = $this->markets_by_id;
        $this->symbols = array_keys($this->markets);
        sort($this->symbols);
        $this->ids = array_keys($this->markets_by_id);
        sort($this->ids);
        if ($currencies) {
            $this->currencies = array_replace_recursive($currencies, $this->currencies);
        } else {
            $base_currencies = array_map(function ($market) {
                return array(
                    'id' => array_key_exists('baseId', $market) ? $market['baseId'] : $market['base'],
                    'numericId' => array_key_exists('baseNumericId', $market) ? $market['baseNumericId'] : null,
                    'code' => $market['base'],
                    'precision' => array_key_exists('precision', $market) ? (
                        array_key_exists('base', $market['precision']) ? $market['precision']['base'] : (
                            array_key_exists('amount', $market['precision']) ? $market['precision']['amount'] : null
                        )) : 8,
                );
            }, array_filter($values, function ($market) {
                return array_key_exists('base', $market);
            }));
            $quote_currencies = array_map(function ($market) {
                return array(
                    'id' => array_key_exists('quoteId', $market) ? $market['quoteId'] : $market['quote'],
                    'numericId' => array_key_exists('quoteNumericId', $market) ? $market['quoteNumericId'] : null,
                    'code' => $market['quote'],
                    'precision' => array_key_exists('precision', $market) ? (
                        array_key_exists('quote', $market['precision']) ? $market['precision']['quote'] : (
                            array_key_exists('price', $market['precision']) ? $market['precision']['price'] : null
                        )) : 8,
                );
            }, array_filter($values, function ($market) {
                return array_key_exists('quote', $market);
            }));
            $currencies = static::index_by(array_merge($base_currencies, $quote_currencies), 'code');
            $this->currencies = array_replace_recursive($currencies, $this->currencies);
        }
        $this->currencies_by_id = static::index_by(array_values($this->currencies), 'id');
        return $this->markets;
    }

    public function setMarkets($markets) {
        return $this->set_markets($markets);
    }

    public function loadMarkets($reload = false, $params = array()) {
        return $this->load_markets($reload, $params);
    }

    public function load_markets($reload = false, $params = array()) {
        if (!$reload && $this->markets) {
            if (!$this->markets_by_id) {
                return $this->set_markets($this->markets);
            }
            return $this->markets;
        }
        $currencies = null;
        if (array_key_exists('fetchCurrencies', $this->has) && $this->has['fetchCurrencies']) {
            $currencies = $this->fetch_currencies();
        }
        $markets = $this->fetch_markets($params);
        return $this->set_markets($markets, $currencies);
    }

    public function loadAccounts($reload = false, $params = array()) {
        return $this->load_accounts($reload, $params);
    }

    public function load_accounts($reload = false, $params = array()) {
        if ($reload) {
            $this->accounts = $this->fetch_accounts($params);
        } else {
            if ($this->accounts) {
                return $this->accounts;
            } else {
                $this->accounts = $this->fetch_accounts($params);
            }
        }
        $this->accountsById = static::index_by($this->accounts, 'id');
        return $this->accounts;
    }

    public function parse_ohlcv($ohlcv, $market = null, $timeframe = 60, $since = null, $limit = null) {
        return ('array' === gettype($ohlcv) && !static::is_associative($ohlcv)) ? array_slice($ohlcv, 0, 6) : $ohlcv;
    }

    public function parseOHLCV($ohlcv, $market = null, $timeframe = 60, $since = null, $limit = null) {
        return $this->parse_ohlcv($ohlcv, $market, $timeframe, $since, $limit);
    }

    public function parse_ohlcvs($ohlcvs, $market = null, $timeframe = 60, $since = null, $limit = null) {
        $ohlcvs = is_array($ohlcvs) ? array_values($ohlcvs) : array();
        $result = array();
        $num_ohlcvs = count($ohlcvs);
        for ($i = 0; $i < $num_ohlcvs; $i++) {
            if ($limit && (count($result) >= $limit)) {
                break;
            }
            $ohlcv = $this->parse_ohlcv($ohlcvs[$i], $market, $timeframe, $since, $limit);
            if ($since && ($ohlcv[0] < $since)) {
                continue;
            }
            $result[] = $ohlcv;
        }
        return $this->sort_by($result, 0);
    }

    public function parseOHLCVs($ohlcvs, $market = null, $timeframe = 60, $since = null, $limit = null) {
        return $this->parse_ohlcvs($ohlcvs, $market, $timeframe, $since, $limit);
    }

    public function parse_bid_ask($bidask, $price_key = 0, $amount_key = 1) {
        return array(floatval($bidask[$price_key]), floatval($bidask[$amount_key]));
    }

    public function parse_bids_asks($bidasks, $price_key = 0, $amount_key = 1) {
        $result = array();
        $array = is_array($bidasks) ? array_values($bidasks) : array();
        foreach ($array as $bidask) {
            $result[] = $this->parse_bid_ask($bidask, $price_key, $amount_key);
        }
        return $result;
    }

    public function parseBidAsk($bidask, $price_key = 0, $amount_key = 1) {
        return $this->parse_bid_ask($bidask, $price_key, $amount_key);
    }

    public function parseBidsAsks($bidasks, $price_key = 0, $amount_key = 1) {
        return $this->parse_bids_asks($bidasks, $price_key, $amount_key);
    }

    public function fetch_l2_order_book($symbol, $limit = null, $params = array()) {
        $orderbook = $this->fetch_order_book($symbol, $limit, $params);
        return array_merge($orderbook, array(
            'bids' => $this->sort_by($this->aggregate($orderbook['bids']), 0, true),
            'asks' => $this->sort_by($this->aggregate($orderbook['asks']), 0),
        ));
    }

    public function fetchL2OrderBook($symbol, $limit = null, $params = array()) {
        return $this->fetch_l2_order_book($symbol, $limit, $params);
    }

    public function parse_order_book($orderbook, $timestamp = null, $bids_key = 'bids', $asks_key = 'asks', $price_key = 0, $amount_key = 1) {
        return array(
            'bids' => $this->sort_by(
                is_array($orderbook) && array_key_exists($bids_key, $orderbook) ?
                    $this->parse_bids_asks($orderbook[$bids_key], $price_key, $amount_key) : array(),
                0, true),
            'asks' => $this->sort_by(
                is_array($orderbook) && array_key_exists($asks_key, $orderbook) ?
                    $this->parse_bids_asks($orderbook[$asks_key], $price_key, $amount_key) : array(),
                0),
            'timestamp' => $timestamp,
            'datetime' => isset($timestamp) ? $this->iso8601($timestamp) : null,
            'nonce' => null,
        );
    }

    public function parseOrderBook($orderbook, $timestamp = null, $bids_key = 'bids', $asks_key = 'asks', $price_key = 0, $amount_key = 1) {
        return $this->parse_order_book($orderbook, $timestamp, $bids_key, $asks_key, $price_key, $amount_key);
    }

    public function parse_balance($balance) {
        $currencies = $this->omit($balance, 'info');

        $balance['free'] = array();
        $balance['used'] = array();
        $balance['total'] = array();

        foreach ($currencies as $code => $value) {
            if (!isset($value['total'])) {
                if (isset($value['free']) && isset($value['used'])) {
                    $currencies[$code]['total'] = static::sum($value['free'], $value['used']);
                }
            }
            if (!isset($value['used'])) {
                if (isset($value['total']) && isset($value['free'])) {
                    $currencies[$code]['used'] = static::sum($value['total'], -$value['free']);
                }
            }
            if (!isset($value['free'])) {
                if (isset($value['total']) && isset($value['used'])) {
                    $currencies[$code]['free'] = static::sum($value['total'], -$value['used']);
                }
            }
        }

        $accounts = array('free', 'used', 'total');
        foreach ($accounts as $account) {
            $balance[$account] = array();
            foreach ($currencies as $code => $value) {
                $balance[$code] = isset($balance[$code]) ? $balance[$code] : array();
                $balance[$code][$account] = $balance[$account][$code] = $value[$account];
            }
        }
        return $balance;
    }

    public function parseBalance($balance) {
        return $this->parse_balance($balance);
    }

    public function fetch_partial_balance($part, $params = array()) {
        $balance = $this->fetch_balance($params);
        return $balance[$part];
    }

    public function fetch_free_balance($params = array()) {
        return $this->fetch_partial_balance('free', $params);
    }

    public function fetch_used_balance($params = array()) {
        return $this->fetch_partial_balance('used', $params);
    }

    public function fetch_total_balance($params = array()) {
        return $this->fetch_partial_balance('total', $params);
    }

    public function fetchFreeBalance($params = array()) {
        return $this->fetch_free_balance($params);
    }

    public function fetchUsedBalance($params = array()) {
        return $this->fetch_used_balance($params);
    }

    public function fetchTotalBalance($params = array()) {
        return $this->fetch_total_balance($params);
    }

    public function fetch_trading_fees($params = array()) {
        throw new NotSupported($this->id . ' fetch_trading_fees not supported yet');
    }

    public function fetch_trading_fee($symbol, $params = array()) {
        if (!$this->has['fetchTradingFees']) {
            throw new NotSupported($this->id . ' fetch_trading_fee not supported yet');
        }
        return $this->fetch_trading_fees($params);
    }

    public function load_trading_limits($symbols = null, $reload = false, $params = array()) {
        if ($this->has['fetchTradingLimits']) {
            if ($reload || !(is_array($this->options) && array_key_exists('limitsLoaded', $this->options))) {
                $response = $this->fetch_trading_limits($symbols);
                // $limits = $response['limits'];
                // $keys = is_array ($limits) ? array_keys ($limits) : array ();
                for ($i = 0; $i < count($symbols); $i++) {
                    $symbol = $symbols[$i];
                    $this->markets[$symbol] = array_replace_recursive($this->markets[$symbol], $response[$symbol]);
                }
                $this->options['limitsLoaded'] = $this->milliseconds();
            }
        }
        return $this->markets;
    }

    public function filter_by_since_limit($array, $since = null, $limit = null) {
        $result = array();
        $array = array_values($array);
        foreach ($array as $entry) {
            if ($entry['timestamp'] > $since) {
                $result[] = $entry;
            }
        }
        if ($limit) {
            $result = array_slice($result, 0, $limit);
        }
        return $result;
    }

    public function filterBySinceLimit($array, $since = null, $limit = null) {
        return $this->filter_by_since_limit($array, $since, $limit);
    }

    public function parse_trades($trades, $market = null, $since = null, $limit = null, $params = array()) {
        $array = is_array($trades) ? array_values($trades) : array();
        $result = array();
        foreach ($array as $trade) {
            $result[] = array_merge($this->parse_trade($trade, $market), $params);
        }
        $result = $this->sort_by($result, 'timestamp');
        $symbol = isset($market) ? $market['symbol'] : null;
        return $this->filter_by_symbol_since_limit($result, $symbol, $since, $limit);
    }

    public function parseTrades($trades, $market = null, $since = null, $limit = null, $params = array()) {
        return $this->parse_trades($trades, $market, $since, $limit, $params);
    }

    public function parse_ledger($items, $currency = null, $since = null, $limit = null, $params = array()) {
        $array = is_array($items) ? array_values($items) : array();
        $result = array();
        foreach ($array as $item) {
            $entry = $this->parse_ledger_entry($item, $currency);
            if (gettype ($entry) === 'array' && count (array_filter (array_keys ($entry), 'is_string')) == 0) {
                foreach ($entry as $i) {
                    $result[] = array_replace_recursive($i, $params);
                }
            } else {
                $result[] = array_replace_recursive($entry, $params);
            }
        }
        $result = $this->sort_by($result, 'timestamp');
        $code = isset($currency) ? $currency['code'] : null;
        return $this->filter_by_currency_since_limit($result, $code, $since, $limit);
    }

    public function parseLedger($items, $currency = null, $since = null, $limit = null, $params = array()) {
        return $this->parse_ledger($items, $currency, $since, $limit, $params);
    }

    public function parse_transactions($transactions, $currency = null, $since = null, $limit = null, $params = array()) {
        $array = is_array($transactions) ? array_values($transactions) : array();
        $result = array();
        foreach ($array as $transaction) {
            $result[] = array_replace_recursive($this->parse_transaction($transaction, $currency), $params);
        }
        $result = $this->sort_by($result, 'timestamp');
        $code = isset($currency) ? $currency['code'] : null;
        return $this->filter_by_currency_since_limit($result, $code, $since, $limit);
    }

    public function parseTransactions($transactions, $currency = null, $since = null, $limit = null, $params = array()) {
        return $this->parse_transactions($transactions, $currency, $since, $limit, $params);
    }

    public function parse_orders($orders, $market = null, $since = null, $limit = null, $params = array()) {
        $array = is_array($orders) ? array_values($orders) : array();
        $result = array();
        foreach ($array as $order) {
            $result[] = array_replace_recursive($this->parse_order($order, $market), $params);
        }
        $result = $this->sort_by($result, 'timestamp');
        $symbol = isset($market) ? $market['symbol'] : null;
        return $this->filter_by_symbol_since_limit($result, $symbol, $since, $limit);
    }

    public function parseOrders($orders, $market = null, $since = null, $limit = null, $params = array()) {
        return $this->parse_orders($orders, $market, $since, $limit, $params);
    }

    public function safe_currency_code($currency_id, $currency = null) {
        $code = null;
        if ($currency_id !== null) {
            if ($this->currencies_by_id !== null && array_key_exists($currency_id, $this->currencies_by_id)) {
                $code = $this->currencies_by_id[$currency_id]['code'];
            } else {
                $code = $this->common_currency_code(mb_strtoupper($currency_id));
            }
        }
        if ($code === null && $currency !== null) {
            $code = $currency['code'];
        }
        return $code;
    }

    public function safeCurrencyCode($currency_id, $currency = null) {
        return $this->safe_currency_code($currency_id, $currency);
    }

    public function filter_by_symbol($array, $symbol = null) {
        if ($symbol) {
            $grouped = $this->group_by($array, 'symbol');
            if (is_array($grouped) && array_key_exists($symbol, $grouped)) {
                return $grouped[$symbol];
            }
            return array();
        }
        return $array;
    }

    public function filterBySymbol($orders, $symbol = null) {
        return $this->filter_by_symbol($orders, $symbol);
    }

    public function filter_by_value_since_limit($array, $field, $value = null, $since = null, $limit = null) {
        $array = array_values($array);
        $valueIsSet = isset($value);
        $sinceIsSet = isset($since);
        $array = array_filter($array, function ($element) use ($valueIsSet, $value, $sinceIsSet, $since, $field) {
            return ($valueIsSet ? ($element[$field] === $value) : true) &&
                    ($sinceIsSet ? ($element['timestamp'] >= $since) : true);
        });
        return array_slice($array, 0, isset($limit) ? $limit : count($array));
    }

    public function filter_by_symbol_since_limit($array, $symbol = null, $since = null, $limit = null) {
        return $this->filter_by_value_since_limit($array, 'symbol', $symbol, $since, $limit);
    }

    public function filterBySymbolSinceLimit($array, $symbol = null, $since = null, $limit = null) {
        return $this->filter_by_symbol_since_limit($array, $symbol, $since, $limit);
    }

    public function filter_by_currency_since_limit($array, $code = null, $since = null, $limit = null) {
        return $this->filter_by_value_since_limit($array, 'currency', $code, $since, $limit);
    }

    public function filterByCurrencySinceLimit($array, $code = null, $since = null, $limit = null) {
        return $this->filter_by_currency_since_limit($array, $code, $since, $limit);
    }

    public function filter_by_array($objects, $key, $values = null, $indexed = true) {
        $objects = array_values($objects);

        // return all of them if no $symbols were passed in the first argument
        if ($values === null) {
            return $indexed ? static::index_by($objects, $key) : $objects;
        }

        $result = array();
        for ($i = 0; $i < count($objects); $i++) {
            $value = isset($objects[$i][$key]) ? $objects[$i][$key] : null;
            if (in_array($value, $values)) {
                $result[] = $objects[$i];
            }
        }

        return $indexed ? static::index_by($result, $key) : $result;
    }

    public function filterByArray($objects, $key, $values = null, $indexed = true) {
        return $this->filter_by_array($objects, $key, $values, $indexed);
    }

    public function fetch_bids_asks($symbols, $params = array()) { // stub
        throw new NotSupported($this->id . ' API does not allow to fetch all prices at once with a single call to fetch_bids_asks () for now');
    }

    public function fetchBidsAsks($symbols, $params = array()) {
        return $this->fetch_bids_asks($symbols, $params);
    }

    public function fetch_ticker($symbol, $params = array()) { // stub
        throw new NotSupported($this->id . ' fetchTicker not supported yet');
    }

    public function fetch_tickers($symbols, $params = array()) { // stub
        throw new NotSupported($this->id . ' API does not allow to fetch all tickers at once with a single call to fetch_tickers () for now');
    }

    public function fetchTickers($symbols = null, $params = array()) {
        return $this->fetch_tickers($symbols, $params);
    }

    public function fetch_order_status($id, $symbol = null, $params = array()) {
        $order = $this->fetch_order($id, $symbol, $params);
        return $order['status'];
    }

    public function fetchOrderStatus($id, $market = null) {
        return $this->fetch_order_status($id);
    }

    public function purge_cached_orders($before) {
        $this->orders = static::index_by(array_filter($this->orders, function ($order) use ($before) {
            return ('open' === $order['status']) || ($order['timestamp'] >= $before);
        }), 'id');
        return $this->orders;
    }

    public function purgeCachedOrders($before) {
        return $this->purge_cached_orders($before);
    }

    public function fetch_order($id, $symbol = null, $params = array()) {
        throw new NotSupported($this->id . ' fetch_order() not supported yet');
    }

    public function fetchOrder($id, $symbol = null, $params = array()) {
        return $this->fetch_order($id, $symbol, $params);
    }

    public function fetch_order_trades($id, $symbol = null, $params = array()) {
        throw new NotSupported($this->id . ' fetch_order_trades() not supported yet');
    }

    public function fetchOrderTrades($id, $symbol = null, $params = array()) {
        return $this->fetch_order_trades($id, $symbol, $params);
    }

    public function fetch_orders($symbol = null, $since = null, $limit = null, $params = array()) {
        throw new NotSupported($this->id . ' fetch_orders() not supported yet');
    }

    public function fetchOrders($symbol = null, $since = null, $limit = null, $params = array()) {
        return $this->fetch_orders($symbol, $since, $limit, $params);
    }

    public function fetch_open_orders($symbol = null, $since = null, $limit = null, $params = array()) {
        throw new NotSupported($this->id . ' fetch_open_orders() not supported yet');
    }

    public function fetchOpenOrders($symbol = null, $since = null, $limit = null, $params = array()) {
        return $this->fetch_open_orders($symbol, $since, $limit, $params);
    }

    public function fetch_closed_orders($symbol = null, $since = null, $limit = null, $params = array()) {
        throw new NotSupported($this->id . ' fetch_closed_orders() not supported yet');
    }

    public function fetchClosedOrders($symbol = null, $since = null, $limit = null, $params = array()) {
        return $this->fetch_closed_orders($symbol, $since, $limit, $params);
    }

    public function fetch_my_trades($symbol = null, $since = null, $limit = null, $params = array()) {
        throw new NotSupported($this->id . ' fetch_my_trades() not supported yet');
    }

    public function fetchMyTrades($symbol = null, $since = null, $limit = null, $params = array()) {
        return $this->fetch_my_trades($symbol, $since, $limit, $params);
    }

    public function fetchTransactions($code = null, $since = null, $limit = null, $params = array()) {
        return $this->fetch_transactions($code, $since, $limit, $params);
    }

    public function fetch_transactions($code = null, $since = null, $limit = null, $params = array()) {
        throw new NotSupported($this->id . ' fetch_transactions() not supported yet');
    }

    public function fetchDeposits($code = null, $since = null, $limit = null, $params = array()) {
        return $this->fetch_deposits($code, $since, $limit, $params);
    }

    public function fetch_deposits($code = null, $since = null, $limit = null, $params = array()) {
        throw new NotSupported($this->id . ' fetch_deposits() not supported yet');
    }

    public function fetchWithdrawals($code = null, $since = null, $limit = null, $params = array()) {
        return $this->fetch_withdrawals($code, $since, $limit, $params);
    }

    public function fetch_withdrawals($code = null, $since = null, $limit = null, $params = array()) {
        throw new NotSupported($this->id . ' fetch_withdrawals() not supported yet');
    }

    public function fetchDepositAddress($code, $params = array()) {
        return $this->fetch_deposit_address($code, $params);
    }

    public function fetch_deposit_address($code, $params = array()) {
        throw new NotSupported($this->id . ' fetch_deposit_address() not supported yet');
    }

    public function fetch_markets($params = array()) {
        // markets are returned as a list
        // currencies are returned as a dict
        // this is for historical reasons
        // and may be changed for consistency later
        return $this->markets ? array_values($this->markets) : array();
    }

    public function fetchMarkets($params = array()) {
        return $this->fetch_markets($params);
    }

    public function fetch_currencies($params = array()) {
        // markets are returned as a list
        // currencies are returned as a dict
        // this is for historical reasons
        // and may be changed for consistency later
        return $this->currencies ? $this->currencies : array();
    }

    public function fetchCurrencies($params = array()) {
        return $this->fetch_currencies();
    }

    public function fetchBalance($params = array()) {
        return $this->fetch_balance($params);
    }

    public function fetch_balance($params = array()) {
        throw new NotSupported($this->id . ' fetch_balance() not supported yet');
    }

    public function fetchOrderBook($symbol, $limit = null, $params = array()) {
        return $this->fetch_order_book($symbol, $limit, $params);
    }

    public function fetchTicker($symbol, $params = array()) {
        return $this->fetch_ticker($symbol, $params);
    }

    public function fetchTrades($symbol, $since = null, $limit = null, $params = array()) {
        return $this->fetch_trades($symbol, $since, $limit, $params);
    }

    public function fetch_ohlcv($symbol, $timeframe = '1m', $since = null, $limit = null, $params = array()) {
        if (!$this->has['fetchTrades']) {
            throw new NotSupported($this->$id . ' fetch_ohlcv() not supported yet');
        }
        $this->load_markets();
        $trades = $this->fetch_trades($symbol, $since, $limit, $params);
        return $this->build_ohlcv($trades, $timeframe, $since, $limit);
    }

    public function fetchStatus($params = array()) {
        return $this->fetch_status($params);
    }

    public function fetch_status($params = array()) {
        if ($this->has['fetchTime']) {
            $time = $this->fetch_time($params);
            $this->status = array_merge($this->status, array(
                'updated' => $time,
            ));
            return $this->status;
        }
        return $this->status;
    }

    public function fetchOHLCV($symbol, $timeframe = '1m', $since = null, $limit = null, $params = array()) {
        return $this->fetch_ohlcv($symbol, $timeframe, $since, $limit, $params);
    }

    public function parse_trading_view_ohlcv($ohlcvs, $market = null, $timeframe = '1m', $since = null, $limit = null) {
        $result = $this->convert_trading_view_to_ohlcv($ohlcvs);
        return $this->parse_ohlcvs($result, $market, $timeframe, $since, $limit);
    }

    public function convert_trading_view_to_ohlcv($ohlcvs) {
        $result = array();
        for ($i = 0; $i < count($ohlcvs['t']); $i++) {
            $result[] = array(
                $ohlcvs['t'][$i] * 1000,
                $ohlcvs['o'][$i],
                $ohlcvs['h'][$i],
                $ohlcvs['l'][$i],
                $ohlcvs['c'][$i],
                $ohlcvs['v'][$i],
            );
        }
        return $result;
    }

    public function convert_ohlcv_to_trading_view($ohlcvs) {
        $result = array(
            't' => array(),
            'o' => array(),
            'h' => array(),
            'l' => array(),
            'c' => array(),
            'v' => array(),
        );
        for ($i = 0; $i < count($ohlcvs); $i++) {
            $result['t'][] = intval($ohlcvs[$i][0] / 1000);
            $result['o'][] = $ohlcvs[$i][1];
            $result['h'][] = $ohlcvs[$i][2];
            $result['l'][] = $ohlcvs[$i][3];
            $result['c'][] = $ohlcvs[$i][4];
            $result['v'][] = $ohlcvs[$i][5];
        }
        return $result;
    }

    public function edit_limit_buy_order($id, $symbol, $amount, $price, $params = array()) {
        return $this->edit_limit_order($id, $symbol, 'buy', $amount, $price, $params);
    }

    public function edit_limit_sell_order($id, $symbol, $amount, $price, $params = array()) {
        return $this->edit_limit_order($id, $symbol, 'sell', $amount, $price, $params);
    }

    public function edit_limit_order($id, $symbol, $side, $amount, $price, $params = array()) {
        return $this->edit_order($id, $symbol, 'limit', $side, $amount, $price, $params);
    }

    public function cancel_order($id, $symbol = null, $params = array()) {
        throw new NotSupported($this->id . ' cancel_order() not supported or not supported yet');
    }

    public function edit_order($id, $symbol, $type, $side, $amount, $price, $params = array()) {
        if (!$this->enableRateLimit) {
            throw new ExchangeError($this->id . ' edit_order() requires enableRateLimit = true');
        }
        $this->cancel_order($id, $symbol, $params);
        return $this->create_order($symbol, $type, $side, $amount, $price, $params);
    }

    public function cancelOrder($id, $symbol = null, $params = array()) {
        return $this->cancel_order($id, $symbol, $params);
    }

    public function editLimitBuyOrder($id, $symbol, $amount, $price, $params = array()) {
        return $this->edit_limit_buy_order($id, $symbol, $amount, $price, $params);
    }

    public function editLimitSellOrder($id, $symbol, $amount, $price, $params = array()) {
        return $this->edit_limit_sell_order($id, $symbol, $amount, $price, $params);
    }

    public function editLimitOrder($id, $symbol, $side, $amount, $price, $params = array()) {
        return $this->edit_limit_order($id, $symbol, $side, $amount, $price, $params);
    }

    public function editOrder($id, $symbol, $type, $side, $amount, $price, $params = array()) {
        return $this->edit_order($id, $symbol, $type, $side, $amount, $price, $params);
    }

    public function create_order($symbol, $type, $side, $amount, $price = null, $params = array()) {
        throw new NotSupported($this->id . ' create_order() not supported yet');
    }

    public function create_limit_order($symbol, $side, $amount, $price, $params = array()) {
        return $this->create_order($symbol, 'limit', $side, $amount, $price, $params);
    }

    public function create_market_order($symbol, $side, $amount, $price = null, $params = array()) {
        return $this->create_order($symbol, 'market', $side, $amount, $price, $params);
    }

    public function create_limit_buy_order($symbol, $amount, $price, $params = array()) {
        return $this->create_order($symbol, 'limit', 'buy', $amount, $price, $params);
    }

    public function create_limit_sell_order($symbol, $amount, $price, $params = array()) {
        return $this->create_order($symbol, 'limit', 'sell', $amount, $price, $params);
    }

    public function create_market_buy_order($symbol, $amount, $params = array()) {
        return $this->create_order($symbol, 'market', 'buy', $amount, null, $params);
    }

    public function create_market_sell_order($symbol, $amount, $params = array()) {
        return $this->create_order($symbol, 'market', 'sell', $amount, null, $params);
    }

    public function createOrder($symbol, $type, $side, $amount, $price = null, $params = array()) {
        return $this->create_order($symbol, $type, $side, $amount, $price, $params);
    }

    public function createLimitOrder($symbol, $side, $amount, $price, $params = array()) {
        return $this->create_limit_order($symbol, $side, $amount, $price, $params);
    }

    public function createMarketOrder($symbol, $side, $amount, $price = null, $params = array()) {
        return $this->create_market_order($symbol, $side, $amount, $price, $params);
    }

    public function createLimitBuyOrder($symbol, $amount, $price, $params = array()) {
        return $this->create_limit_buy_order($symbol, $amount, $price, $params);
    }

    public function createLimitSellOrder($symbol, $amount, $price, $params = array()) {
        return $this->create_limit_sell_order($symbol, $amount, $price, $params);
    }

    public function createMarketBuyOrder($symbol, $amount, $params = array()) {
        return $this->create_market_buy_order($symbol, $amount, $params);
    }

    public function createMarketSellOrder($symbol, $amount, $params = array()) {
        return $this->create_market_sell_order($symbol, $amount, $params);
    }

    public function calculate_fee($symbol, $type, $side, $amount, $price, $takerOrMaker = 'taker', $params = array()) {
        $market = $this->markets[$symbol];
        $rate = $market[$takerOrMaker];
        $cost = floatval($this->cost_to_precision($symbol, $amount * $price));
        return array(
            'type' => $takerOrMaker,
            'currency' => $market['quote'],
            'rate' => $rate,
            'cost' => floatval($this->fee_to_precision($symbol, $rate * $cost)),
        );
    }

    public function createFee($symbol, $type, $side, $amount, $price, $fee = 'taker', $params = array()) {
        return $this->calculate_fee($symbol, $type, $side, $amount, $price, $fee, $params);
    }

    public static function account() {
        return array(
            'free' => null,
            'used' => null,
            'total' => null,
        );
    }

    public function common_currency_code($currency) {
        if (!$this->substituteCommonCurrencyCodes) {
            return $currency;
        }
        return $this->safe_string($this->commonCurrencies, $currency, $currency);
    }

    public function currency_id($commonCode) {
        if (!$this->currencies) {
            throw new ExchangeError($this->id . ' currencies not loaded');
        }

        if (array_key_exists($commonCode, $this->currencies)) {
            return $this->currencies[$commonCode]['id'];
        }

        $currencyIds = array();
        $distinct = is_array($this->commonCurrencies) ? array_keys($this->commonCurrencies) : array();
        for ($i = 0; $i < count($distinct); $i++) {
            $k = $distinct[$i];
            $currencyIds[$this->commonCurrencies[$k]] = $k;
        }

        return $this->safe_string($currencyIds, $commonCode, $commonCode);
    }

    public function precision_from_string($string) {
        $parts = explode('.', preg_replace('/0+$/', '', $string));
        return (count($parts) > 1) ? strlen($parts[1]) : 0;
    }

    public function cost_to_precision($symbol, $cost) {
        return self::decimal_to_precision($cost, ROUND, $this->markets[$symbol]['precision']['price'], $this->precisionMode);
    }

    public function costToPrecision($symbol, $cost) {
        return $this->cost_to_precision($symbol, $cost);
    }

    public function price_to_precision($symbol, $price) {
        return self::decimal_to_precision($price, ROUND, $this->markets[$symbol]['precision']['price'], $this->precisionMode);
    }

    public function priceToPrecision($symbol, $price) {
        return $this->price_to_precision($symbol, $price);
    }

    public function amount_to_precision($symbol, $amount) {
        return self::decimal_to_precision($amount, TRUNCATE, $this->markets[$symbol]['precision']['amount'], $this->precisionMode);
    }

    public function amountToPrecision($symbol, $amount) {
        return $this->amount_to_precision($symbol, $amount);
    }

    public function fee_to_precision($symbol, $fee) {
        return self::decimalToPrecision($fee, ROUND, $this->markets[$symbol]['precision']['price'], $this->precisionMode);
    }

    public function feeToPrecision($symbol, $fee) {
        return $this->fee_to_precision($symbol, $fee);
    }

    public function currency_to_precision($currency, $fee) {
        return self::decimal_to_precision($fee, ROUND, $this->currencies[$currency]['precision'], $this->precisionMode);
    }

    public function currencyToPrecision($symbol, $fee) {
        return $this->currency_to_precision($symbol, $fee);
    }

    public function commonCurrencyCode($currency) {
        return $this->common_currency_code($currency);
    }

    public function currencyId($commonCode) {
        return $this->currency_id($commonCode);
    }

    public function currency($code) {
        return (('string' === gettype($code)) &&
                   isset($this->currencies) &&
                   isset($this->currencies[$code])) ?
                        $this->currencies[$code] : $code;
    }

    public function find_market($string) {
        if (!isset($this->markets)) {
            throw new ExchangeError($this->id . ' markets not loaded');
        }
        if (gettype($string) === 'string') {
            if (isset($this->markets_by_id[$string])) {
                return $this->markets_by_id[$string];
            }

            if (isset($this->markets[$string])) {
                return $this->markets[$string];
            }
        }

        return $string;
    }

    public function find_symbol($string, $market = null) {
        if (!isset($market)) {
            $market = $this->find_market($string);
        }
        if ((gettype($market) === 'array') && static::is_associative($market)) {
            return $market['symbol'];
        }
        return $string;
    }

    public function market($symbol) {
        if (!isset($this->markets)) {
            throw new ExchangeError($this->id . ' markets not loaded');
        }
        if ((gettype($symbol) === 'string') && isset($this->markets[$symbol])) {
            return $this->markets[$symbol];
        }

        throw new BadSymbol($this->id . ' does not have market symbol ' . $symbol);
    }

    public function market_ids($symbols) {
        return array_map(array($this, 'market_id'), $symbols);
    }

    public function marketIds($symbols) {
        return $this->market_ids($symbols);
    }

    public function market_id($symbol) {
        return (is_array($market = $this->market($symbol))) ? $market['id'] : $symbol;
    }

    public function marketId($symbol) {
        return $this->market_id($symbol);
    }

    public function __call($function, $params) {
        if (array_key_exists($function, $this->defined_rest_api)) {
            $partial = $this->defined_rest_api[$function];
            $entry = $partial[3];
            $partial[3] = $params ? $params[0] : $params;
            return call_user_func_array(array($this, $entry), $partial);
        } else {
            /* handle errors */
            throw new ExchangeError($function . ' method not found, try underscore_notation instead of camelCase for the method being called');
        }
    }

    public function __sleep() {
        $return = array_keys(array_filter(get_object_vars($this), function ($var) {
            return !(is_object($var) || is_resource($var) || is_callable($var));
        }));
        return $return;
    }

    public function __wakeup() {
        $this->curl = curl_init();
        if ($this->api) {
            $this->define_rest_api($this->api, 'request');
        }
    }

    public function has($feature = null) {
        if (!$feature) {
            return $this->has;
        }
        $feature = strtolower($feature);
        $new_feature_map = array_change_key_case($this->has, CASE_LOWER);
        if (array_key_exists($feature, $new_feature_map)) {
            return $new_feature_map[$feature];
        }

        // PHP 5.6+ only:
        // $old_feature_map = array_change_key_case (array_filter (get_object_vars ($this), function ($key) {
        //     return strpos($key, 'has') !== false && $key !== 'has';
        // }, ARRAY_FILTER_USE_KEY), CASE_LOWER);

        // the above rewritten for PHP 5.4+
        $nonfiltered = get_object_vars($this);
        $filtered = array();
        foreach ($nonfiltered as $key => $value) {
            if ((strpos($key, 'has') !== false) && ($key !== 'has')) {
                $filtered[$key] = $value;
            }
        }
        $old_feature_map = array_change_key_case($filtered, CASE_LOWER);

        $old_feature = "has{$feature}";
        return array_key_exists($old_feature, $old_feature_map) ? $old_feature_map[$old_feature] : false;
    }

    public static function decimalToPrecision($x, $roundingMode = ROUND, $numPrecisionDigits = null, $countingMode = DECIMAL_PLACES, $paddingMode = NO_PADDING) {
        return static::decimal_to_precision($x, $roundingMode, $numPrecisionDigits, $countingMode, $paddingMode);
    }

    public static function decimal_to_precision($x, $roundingMode = ROUND, $numPrecisionDigits = null, $countingMode = DECIMAL_PLACES, $paddingMode = NO_PADDING) {
        if ($countingMode === TICK_SIZE) {
            if (!(is_float ($numPrecisionDigits) || is_int($numPrecisionDigits)))
                throw new BaseError('Precision must be an integer or float for TICK_SIZE');
        } else {
            if (!is_int($numPrecisionDigits)) {
                throw new BaseError('Precision must be an integer');
            }
        }

        if (!is_numeric($x)) {
            throw new BaseError('Invalid number');
        }

        assert(($roundingMode === ROUND) || ($roundingMode === TRUNCATE));

        $result = '';

        // Special handling for negative precision
        if ($numPrecisionDigits < 0) {
            if ($countingMode === TICK_SIZE) {
                throw new BaseError ('TICK_SIZE cant be used with negative numPrecisionDigits');
            }
            $toNearest = pow(10, abs($numPrecisionDigits));
            if ($roundingMode === ROUND) {
                $result = (string) ($toNearest * static::decimal_to_precision($x / $toNearest, $roundingMode, 0, DECIMAL_PLACES, $paddingMode));
            }
            if ($roundingMode === TRUNCATE) {
                $result = static::decimal_to_precision($x - $x % $toNearest, $roundingMode, 0, DECIMAL_PLACES, $paddingMode);
            }
            return $result;
        }

        if ($countingMode === TICK_SIZE) {
            $missing = fmod($x, $numPrecisionDigits);
            $reminder = $x / $numPrecisionDigits;
            if ($reminder !== floor($reminder)) {
                if ($roundingMode === ROUND) {
                    if ($x > 0) {
                        if ($missing >= $numPrecisionDigits / 2) {
                            $x = $x - $missing + $numPrecisionDigits;
                        } else {
                            $x = $x - $missing;
                        }
                    } else {
                        if ($missing >= $numPrecisionDigits / 2) {
                            $x = $x - $missing;
                        } else {
                            $x = $x - $missing - $numPrecisionDigits;
                        }
                    }
                } else if (TRUNCATE === $roundingMode) {
                    $x = $x - $missing;
                }
            }
            $precisionDigitsString = static::decimal_to_precision ($numPrecisionDigits, ROUND, 100, DECIMAL_PLACES, NO_PADDING);
            $parts = explode ('.', preg_replace ('/0+$/', '', $precisionDigitsString));
            if (count ($parts) > 1) {
                $newNumPrecisionDigits = strlen ($parts[1]);
            } else {
                $newNumPrecisionDigits = strlen (preg_replace ('/0+$/', '', $parts[0]));
            }
            return static::decimal_to_precision ($x, ROUND, $newNumPrecisionDigits, DECIMAL_PLACES, $paddingMode);
        }


        if ($roundingMode === ROUND) {
            if ($countingMode === DECIMAL_PLACES) {
                // Requested precision of 100 digits was truncated to PHP maximum of 53 digits
                $numPrecisionDigits = min(14, $numPrecisionDigits);
                $result = number_format(round($x, $numPrecisionDigits, PHP_ROUND_HALF_UP), $numPrecisionDigits, '.', '');
            } elseif ($countingMode === SIGNIFICANT_DIGITS) {
                $significantPosition = log(abs($x), 10) % 10;
                if ($significantPosition > 0) {
                    ++$significantPosition;
                }
                $result = (string) round($x, $numPrecisionDigits - $significantPosition, PHP_ROUND_HALF_UP);
            }
        } elseif ($roundingMode === TRUNCATE) {
            $dotIndex = strpos($x, '.');
            $dotPosition = $dotIndex ?: strlen($x);
            if ($countingMode === DECIMAL_PLACES) {
                if ($dotIndex) {
                    list($before, $after) = explode('.', static::number_to_string($x));
                    $result = $before . '.' . substr($after, 0, $numPrecisionDigits);
                } else {
                    $result = $x;
                }
            } elseif ($countingMode === SIGNIFICANT_DIGITS) {
                if ($numPrecisionDigits === 0) {
                    return '0';
                }
                $significantPosition = (int) log(abs($x), 10);
                $start = $dotPosition - $significantPosition;
                $end = $start + $numPrecisionDigits;
                if ($dotPosition >= $end) {
                    --$end;
                }
                if ($numPrecisionDigits >= (strlen($x) - ($dotPosition ? 1 : 0))) {
                    $result = (string) $x;
                } else {
                    if ($significantPosition < 0) {
                        ++$end;
                    }
                    $result = str_pad(substr($x, 0, $end), $dotPosition, '0');
                }
            }
            $result = rtrim($result, '.');
        }

        $hasDot = (false !== strpos($result, '.'));
        if ($paddingMode === NO_PADDING) {
            if (($result === '')  && ($numPrecisionDigits === 0)) {
                return '0';
            }
            if ($hasDot) {
                $result = rtrim($result, '0');
                $result = rtrim($result, '.');
            }
        } elseif ($paddingMode === PAD_WITH_ZERO) {
            if ($hasDot) {
                if ($countingMode === DECIMAL_PLACES) {
                    list($before, $after) = explode('.', $result, 2);
                    $result = $before . '.' . str_pad($after, $numPrecisionDigits, '0');
                } elseif ($countingMode === SIGNIFICANT_DIGITS) {
                    if ($result < 1) {
                        $result = str_pad($result, strcspn($result, '123456789') + $numPrecisionDigits, '0');
                    }
                }
            } else {
                if ($countingMode === DECIMAL_PLACES) {
                    if ($numPrecisionDigits > 0) {
                        $result = $result . '.' . str_repeat('0', $numPrecisionDigits);
                    }
                } elseif ($countingMode === SIGNIFICANT_DIGITS) {
                    if ($numPrecisionDigits > strlen($result)) {
                        $result = $result . '.' . str_repeat('0', ($numPrecisionDigits - strlen($result)));
                    }
                }
            }
        }
        if (($result === '-0') || ($result === '-0.' . str_repeat('0', max(strlen($result) - 3, 0)))) {
            $result = substr($result, 1);
        }
        return $result;
    }

    public static function number_to_string($x) {
        // avoids scientific notation for too large and too small numbers
        $s = (string) $x;
        if (strpos($x, 'E') === false) {
            return $s;
        }
        $splitted = explode('E', $s);
        $number = $splitted[0];
        $exp = (int) $splitted[1];
        $len_after_dot = 0;
        if (strpos($number, '.') !== false) {
            $splitted = explode('.', $number);
            $len_after_dot = strlen($splitted[1]);
        }
        $number = str_replace(array('.', '-'), '', $number);
        $sign = ($x < 0) ? '-' : '';
        if ($exp > 0) {
            $zeros = str_repeat('0', abs($exp) - $len_after_dot);
            $s = $sign . $number . $zeros;
        } else {
            $zeros = str_repeat('0', abs($exp) - 1);
            $s = $sign . '0.' . $zeros . $number;
        }
        return $s;
    }

    // ------------------------------------------------------------------------
    // web3 / 0x methods

    public static function has_web3() {
        // PHP version of this function does nothing, as most of its
        // dependencies are very lighweight and don't eat a lot
        return true;
    }

    public function check_required_dependencies() {
        if (!static::has_web3()) {
            throw new ExchangeError($this->id . ' requires web3 dependencies');
        }
    }

    public function eth_decimals($unit = 'ether') {
        $units = array(
            'wei' => 0,          // 1
            'kwei' => 3,         // 1000
            'babbage' => 3,      // 1000
            'femtoether' => 3,   // 1000
            'mwei' => 6,         // 1000000
            'lovelace' => 6,     // 1000000
            'picoether' => 6,    // 1000000
            'gwei' => 9,         // 1000000000
            'shannon' => 9,      // 1000000000
            'nanoether' => 9,    // 1000000000
            'nano' => 9,         // 1000000000
            'szabo' => 12,       // 1000000000000
            'microether' => 12,  // 1000000000000
            'micro' => 12,       // 1000000000000
            'finney' => 15,      // 1000000000000000
            'milliether' => 15,  // 1000000000000000
            'milli' => 15,       // 1000000000000000
            'ether' => 18,       // 1000000000000000000
            'kether' => 21,      // 1000000000000000000000
            'grand' => 21,       // 1000000000000000000000
            'mether' => 24,      // 1000000000000000000000000
            'gether' => 27,      // 1000000000000000000000000000
            'tether' => 30,      // 1000000000000000000000000000000
        );
        return $this->safe_value($units, $unit);
    }

    public function ethDecimals($unit = 'ether') {
        return $this->eth_decimals($unit);
    }

    public function eth_unit($decimals = 18) {
        $units = array(
            0 => 'wei',      // 1000000000000000000
            3 => 'kwei',     // 1000000000000000
            6 => 'mwei',     // 1000000000000
            9 => 'gwei',     // 1000000000
            12 => 'szabo',   // 1000000
            15 => 'finney',  // 1000
            18 => 'ether',   // 1
            21 => 'kether',  // 0.001
            24 => 'mether',  // 0.000001
            27 => 'gether',  // 0.000000001
            30 => 'tether',  // 0.000000000001
        );
        return $this->safe_value($units, (int) $decimals);
    }

    public function ethUnit($decimals = 18) {
        return $this->eth_unit($decimals);
    }

    public function fromWei($amount, $unit = 'ether', $decimals = 18) {
        if (!isset(Exchange::$eth_units[$unit])) {
            throw new \UnexpectedValueException("Unknown unit '" . $unit . "', supported units: " . implode(', ', array_keys(Exchange::$eth_units)));
        }
        $denominator = substr_count(Exchange::$eth_units[$unit], 0) + strlen($amount) - strpos($amount, '.') - 1;
        return (float) (('wei' === $unit) ? $amount : bcdiv($amount, Exchange::$eth_units[$unit], $denominator));
    }

    public function toWei($amount, $unit = 'ether', $decimals = 18) {
        if (!isset(Exchange::$eth_units[$unit])) {
            throw new \UnexpectedValueException("Unknown unit '" . $unit . "', supported units: " . implode(', ', array_keys(Exchange::$eth_units)));
        }
        return (('wei' === $unit) ? (string) (int) $amount : bcmul($amount, Exchange::$eth_units[$unit]));
    }

    public function getZeroExOrderHash($order) {
        // $unpacked = array (
        //     "0x90fe2af704b34e0224bf2299c838e04d4dcf1364", // exchangeContractAddress
        //     "0x731fc101bbe102221c91c31ed0489f1ddfc439a3", // maker
        //     "0x00ba938cc0df182c25108d7bf2ee3d37bce07513", // taker
        //     "0xd0a1e359811322d97991e03f863a0c30c2cf029c", // makerTokenAddress
        //     "0x6ff6c0ff1d68b964901f986d4c9fa3ac68346570", // takerTokenAddress
        //     "0x88a64b5e882e5ad851bea5e7a3c8ba7c523fecbe", // feeRecipient
        //     "27100000000000000", // makerTokenAmount
        //     "874377028175459241", // takerTokenAmount
        //     "0", // makerFee
        //     "0", // takerFee
        //     "1534809575", // expirationUnixTimestampSec
        //     "3610846705800197954038657082705100176266402776121341340841167002345284333867", // salt
        // );
        // echo "0x" . call_user_func_array('\kornrunner\Solidity::sha3', $unpacked) . "\n";
        // should result in
        // 0xe815dc92933b68e7fc2b7102b8407ba7afb384e4080ac8d28ed42482933c5cf5

        $unpacked = array(
            $order['exchangeContractAddress'],      // { value: order.exchangeContractAddress, type: types_1.SolidityTypes.Address },
            $order['maker'],                        // { value: order.maker, type: types_1.SolidityTypes.Address },
            $order['taker'],                        // { value: order.taker, type: types_1.SolidityTypes.Address },
            $order['makerTokenAddress'],            // { value: order.makerTokenAddress, type: types_1.SolidityTypes.Address },
            $order['takerTokenAddress'],            // { value: order.takerTokenAddress, type: types_1.SolidityTypes.Address },
            $order['feeRecipient'],                 // { value: order.feeRecipient, type: types_1.SolidityTypes.Address },
            $order['makerTokenAmount'],             // { value: bigNumberToBN(order.makerTokenAmount), type: types_1.SolidityTypes.Uint256, },
            $order['takerTokenAmount'],             // { value: bigNumberToBN(order.takerTokenAmount), type: types_1.SolidityTypes.Uint256, },
            $order['makerFee'],                     // { value: bigNumberToBN(order.makerFee), type: types_1.SolidityTypes.Uint256, },
            $order['takerFee'],                     // { value: bigNumberToBN(order.takerFee), type: types_1.SolidityTypes.Uint256, },
            $order['expirationUnixTimestampSec'],   // { value: bigNumberToBN(order.expirationUnixTimestampSec), type: types_1.SolidityTypes.Uint256, },
            $order['salt'],                         // { value: bigNumberToBN(order.salt), type: types_1.SolidityTypes.Uint256 },
        );
        // $types = array (
        //     'address', // { value: order.exchangeContractAddress, type: types_1.SolidityTypes.Address },
        //     'address', // { value: order.maker, type: types_1.SolidityTypes.Address },
        //     'address', // { value: order.taker, type: types_1.SolidityTypes.Address },
        //     'address', // { value: order.makerTokenAddress, type: types_1.SolidityTypes.Address },
        //     'address', // { value: order.takerTokenAddress, type: types_1.SolidityTypes.Address },
        //     'address', // { value: order.feeRecipient, type: types_1.SolidityTypes.Address },
        //     'uint256', // { value: bigNumberToBN(order.makerTokenAmount), type: types_1.SolidityTypes.Uint256, },
        //     'uint256', // { value: bigNumberToBN(order.takerTokenAmount), type: types_1.SolidityTypes.Uint256, },
        //     'uint256', // { value: bigNumberToBN(order.makerFee), type: types_1.SolidityTypes.Uint256, },
        //     'uint256', // { value: bigNumberToBN(order.takerFee), type: types_1.SolidityTypes.Uint256, },
        //     'uint256', // { value: bigNumberToBN(order.expirationUnixTimestampSec), type: types_1.SolidityTypes.Uint256, },
        //     'uint256', // { value: bigNumberToBN(order.salt), type: types_1.SolidityTypes.Uint256 },
        // );
        return call_user_func_array('\kornrunner\Solidity::sha3', $unpacked);
    }

    public function signZeroExOrder($order, $privateKey) {
        $orderHash = $this->getZeroExOrderHash($order);
        $signature = $this->signMessage($orderHash, $privateKey);
        return array_merge($order, array(
            'orderHash' => $orderHash,
            'ecSignature' => $signature, // todo fix v if needed
        ));
    }

    public static function hashMessage($message) {
        $buffer = unpack('C*', hex2bin($message));
        $prefix = bin2hex("\u{0019}Ethereum Signed Message:\n" . sizeof($buffer));
        return '0x' . Keccak::hash(hex2bin($prefix . $message), 256);
    }

    public static function signHash($hash, $privateKey) {
        $signature = static::ecdsa($hash, $privateKey, 'secp256k1', null);
        return array(
            'r' => '0x' . $signature['r'],
            's' => '0x' . $signature['s'],
            'v' => 27 + $signature['v'],
        );
    }

    public static function signMessage($message, $privateKey) {
        return static::signHash(static::hashMessage($message), $privateKey);
    }

    public function oath() {
        if ($this->twofa) {
            return $this->totp($this->twofa);
        } else {
            throw new ExchangeError($this->id . ' requires a non-empty value in $this->twofa property');
        }
    }

    public static function totp($key) {
        function base32_decode($s) {
            static $alphabet = 'ABCDEFGHIJKLMNOPQRSTUVWXYZ234567';
            $tmp = '';
            foreach (str_split($s) as $c) {
                if (($v = strpos($alphabet, $c)) === false) {
                    $v = 0;
                }
                $tmp .= sprintf('%05b', $v);
            }
            $args = array_map('bindec', str_split($tmp, 8));
            array_unshift($args, 'C*');
            return rtrim(call_user_func_array('pack', $args), "\0");
        }
        $noSpaceKey = str_replace(' ', '', $key);
        $encodedKey = base32_decode($noSpaceKey);
        $epoch = floor(time() / 30);
        $encodedEpoch = pack('J', $epoch);
        $hmacResult = static::hmac($encodedEpoch, $encodedKey, 'sha1', 'hex');
        $hmac = [];
        foreach (str_split($hmacResult, 2) as $hex) {
            $hmac[] = hexdec($hex);
        }
        $offset = $hmac[count($hmac) - 1] & 0xF;
        $code = ($hmac[$offset + 0] & 0x7F) << 24 | ($hmac[$offset + 1] & 0xFF) << 16 | ($hmac[$offset + 2] & 0xFF) << 8 | ($hmac[$offset + 3] & 0xFF);
        $otp = $code % pow(10, 6);
        return str_pad((string) $otp, 6, '0', STR_PAD_LEFT);
    }

    public static function pack_byte ($n) {
        return pack('C', $n);
    }

    public static function numberToBE($n, $padding) {
        $n = new BN ($n);
        return array_reduce(array_map('static::pack_byte', $n->toArray('little', $padding)), function ($a, $b) { return $a . $b; });
    }

    public static function numberToLE($n, $padding) {
        $n = new BN ($n);
        return array_reduce(array_map('static::pack_byte', $n->toArray('little', $padding)), function ($a, $b) { return $b . $a; });
    }

    public static function divide($a, $b) {
        return (new BN ($a))->div (new BN ($b));
    }

    public static function modulo($a, $b) {
        return (new BN ($a))->mod (new BN ($b));
    }

    public static function pow($a, $b) {
        return (new BN ($a))->pow (new BN ($b));
    }
}<|MERGE_RESOLUTION|>--- conflicted
+++ resolved
@@ -124,11 +124,6 @@
         'btctradeua',
         'btcturk',
         'buda',
-<<<<<<< HEAD
-        'bxinth',
-        'bytetrade',
-=======
->>>>>>> 53e22cba
         'cex',
         'chilebit',
         'cobinhood',
