<?php

/*

MIT License

Copyright (c) 2017 Igor Kroitor

Permission is hereby granted, free of charge, to any person obtaining a copy
of this software and associated documentation files (the "Software"), to deal
in the Software without restriction, including without limitation the rights
to use, copy, modify, merge, publish, distribute, sublicense, and/or sell
copies of the Software, and to permit persons to whom the Software is
furnished to do so, subject to the following conditions:

The above copyright notice and this permission notice shall be included in all
copies or substantial portions of the Software.

THE SOFTWARE IS PROVIDED "AS IS", WITHOUT WARRANTY OF ANY KIND, EXPRESS OR
IMPLIED, INCLUDING BUT NOT LIMITED TO THE WARRANTIES OF MERCHANTABILITY,
FITNESS FOR A PARTICULAR PURPOSE AND NONINFRINGEMENT. IN NO EVENT SHALL THE
AUTHORS OR COPYRIGHT HOLDERS BE LIABLE FOR ANY CLAIM, DAMAGES OR OTHER
LIABILITY, WHETHER IN AN ACTION OF CONTRACT, TORT OR OTHERWISE, ARISING FROM,
OUT OF OR IN CONNECTION WITH THE SOFTWARE OR THE USE OR OTHER DEALINGS IN THE
SOFTWARE.

*/

//-----------------------------------------------------------------------------

namespace ccxt;

use kornrunner\Eth;
use kornrunner\Secp256k1;

$version = '1.18.633';

// rounding mode
const TRUNCATE = 0;
const ROUND = 1;

// digits counting mode
const DECIMAL_PLACES = 0;
const SIGNIFICANT_DIGITS = 1;

// padding mode
const NO_PADDING = 0;
const PAD_WITH_ZERO = 1;

class Exchange {
<<<<<<< HEAD
    const VERSION = '1.18.631';
=======

    const VERSION = '1.18.633';
>>>>>>> 66ca42d3

    public static $eth_units = array (
        'wei'        => '1',
        'kwei'       => '1000',
        'babbage'    => '1000',
        'femtoether' => '1000',
        'mwei'       => '1000000',
        'lovelace'   => '1000000',
        'picoether'  => '1000000',
        'gwei'       => '1000000000',
        'nano'       => '1000000000',
        'shannon'    => '1000000000',
        'nanoether'  => '1000000000',
        'szabo'      => '1000000000000',
        'micro'      => '1000000000000',
        'microether' => '1000000000000',
        'finney'     => '1000000000000000',
        'milli'      => '1000000000000000',
        'milliether' => '1000000000000000',
        'ether'      => '1000000000000000000',
        'kether'     => '1000000000000000000000',
        'einstein'   => '1000000000000000000000',
        'grand'      => '1000000000000000000000',
        'mether'     => '1000000000000000000000000',
        'gether'     => '1000000000000000000000000000',
        'tether'     => '1000000000000000000000000000000',
    );

    public static $exchanges = array(
        '_1btcxe',
        'acx',
        'allcoin',
        'anxpro',
        'anybits',
        'bcex',
        'bequant',
        'bibox',
        'bigone',
        'binance',
        'binanceje',
        'bit2c',
        'bitbank',
        'bitbay',
        'bitfinex',
        'bitfinex2',
        'bitflyer',
        'bitforex',
        'bithumb',
        'bitibu',
        'bitkk',
        'bitlish',
        'bitmarket',
        'bitmex',
        'bitsane',
        'bitso',
        'bitstamp',
        'bitstamp1',
        'bittrex',
        'bitz',
        'bl3p',
        'bleutrade',
        'braziliex',
        'btcalpha',
        'btcbox',
        'btcchina',
        'btcexchange',
        'btcmarkets',
        'btctradeim',
        'btctradeua',
        'btcturk',
        'buda',
        'bxinth',
        'ccex',
        'cex',
        'chbtc',
        'chilebit',
        'cobinhood',
        'coinbase',
        'coinbaseprime',
        'coinbasepro',
        'coincheck',
        'coinegg',
        'coinex',
        'coinexchange',
        'coinfalcon',
        'coinfloor',
        'coingi',
        'coinmarketcap',
        'coinmate',
        'coinnest',
        'coinone',
        'coinspot',
        'cointiger',
        'coolcoin',
        'coss',
        'crex24',
        'crypton',
        'deribit',
        'dsx',
        'dx',
        'ethfinex',
        'exmo',
        'exx',
        'fcoin',
        'fcoinjp',
        'flowbtc',
        'foxbit',
        'fybse',
        'fybsg',
        'gateio',
        'gdax',
        'gemini',
        'getbtc',
        'hadax',
        'hitbtc',
        'hitbtc2',
        'huobipro',
        'huobiru',
        'ice3x',
        'independentreserve',
        'indodax',
        'itbit',
        'jubi',
        'kkex',
        'kraken',
        'kucoin',
        'kucoin2',
        'kuna',
        'lakebtc',
        'lbank',
        'liqui',
        'liquid',
        'livecoin',
        'luno',
        'lykke',
        'mandala',
        'mercado',
        'mixcoins',
        'negociecoins',
        'nova',
        'oceanex',
        'okcoincny',
        'okcoinusd',
        'okex',
        'okex3',
        'paymium',
        'poloniex',
        'quadrigacx',
        'rightbtc',
        'southxchange',
        'stronghold',
        'surbitcoin',
        'theocean',
        'therock',
        'tidebit',
        'tidex',
        'uex',
        'upbit',
        'urdubit',
        'vaultoro',
        'vbtc',
        'virwox',
        'xbtce',
        'yobit',
        'zaif',
        'zb',
    );

    public static function split($string, $delimiters = array(' ')) {
        return explode($delimiters[0], str_replace($delimiters, $delimiters[0], $string));
    }

    public static function decimal($number) {
        return '' + $number;
    }

    public static function safe_float($object, $key, $default_value = null) {
        return (isset($object[$key]) && is_numeric($object[$key])) ? floatval($object[$key]) : $default_value;
    }

    public static function safe_string($object, $key, $default_value = null) {
        return (isset($object[$key]) && is_scalar($object[$key])) ? strval($object[$key]) : $default_value;
    }

    public static function safe_integer($object, $key, $default_value = null) {
        return (isset($object[$key]) && is_numeric($object[$key])) ? intval($object[$key]) : $default_value;
    }

    public static function safe_value($object, $key, $default_value = null) {
        return (is_array($object) && array_key_exists($key, $object)) ? $object[$key] : $default_value;
    }

    // we're not using safe_floats with a list argument as we're trying to save some cycles here
    // we're not using safe_float_3 either because those cases are too rare to deserve their own optimization

    public static function safe_float_2($object, $key1, $key2, $default_value = null) {
        $value = static::safe_float($object, $key1);
        return isset($value) ? $value : static::safe_float($object, $key2, $default_value);
    }

    public static function safe_string_2($object, $key1, $key2, $default_value = null) {
        $value = static::safe_string($object, $key1);
        return isset($value) ? $value : static::safe_string($object, $key2, $default_value);
    }

    public static function safe_integer_2($object, $key1, $key2, $default_value = null) {
        $value = static::safe_integer($object, $key1);
        return isset($value) ? $value : static::safe_integer($object, $key2, $default_value);
    }

    public static function safe_value_2($object, $key1, $key2, $default_value = null) {
        $value = static::safe_value($object, $key1);
        return isset($value) ? $value : static::safe_value($object, $key2, $default_value);
    }

    public static function truncate($number, $precision = 0) {
        $decimal_precision = pow(10, $precision);
        return floor(floatval($number * $decimal_precision)) / $decimal_precision;
    }

    public static function truncate_to_string($number, $precision = 0) {
        if ($precision > 0) {
            $string = sprintf('%.' . ($precision + 1) . 'F', floatval($number));
            list($integer, $decimal) = explode('.', $string);
            $decimal = trim('.' . substr($decimal, 0, $precision), '0');
            if (strlen($decimal) < 2) {
                $decimal = '.0';
            }
            return $integer . $decimal;
        }
        return sprintf('%d', floatval($number));
    }

    public static function uuid() {
        return sprintf('%04x%04x-%04x-%04x-%04x-%04x%04x%04x',
            // 32 bits for "time_low"
            mt_rand(0, 0xffff), mt_rand(0, 0xffff),

            // 16 bits for "time_mid"
            mt_rand(0, 0xffff),

            // 16 bits for "time_hi_and_version",
            // four most significant bits holds version number 4
            mt_rand(0, 0x0fff) | 0x4000,

            // 16 bits, 8 bits for "clk_seq_hi_res",
            // 8 bits for "clk_seq_low",
            // two most significant bits holds zero and one for variant DCE1.1
            mt_rand(0, 0x3fff) | 0x8000,

            // 48 bits for "node"
            mt_rand(0, 0xffff), mt_rand(0, 0xffff), mt_rand(0, 0xffff)
        );
    }

    public static function parse_timeframe($timeframe) {
        $amount = substr($timeframe, 0, -1);
        $unit = substr($timeframe, -1);
        $scale = 1;
        if ('y' === $unit) {
            $scale = 60 * 60 * 24 * 365;
        } elseif ('M' === $unit) {
            $scale = 60 * 60 * 24 * 30;
        } elseif ('w' === $unit) {
            $scale = 60 * 60 * 24 * 7;
        } elseif ('d' === $unit) {
            $scale = 60 * 60 * 24;
        } elseif ('h' === $unit) {
            $scale = 60 * 60;
        } else {
            $scale = 60;
        }
        return $amount * $scale;
    }

    // given a sorted arrays of trades (recent first) and a timeframe builds an array of OHLCV candles
    public static function build_ohlcv($trades, $timeframe = '1m', $since = PHP_INT_MIN, $limits = PHP_INT_MAX) {
        if (empty($trades) || !is_array($trades)) {
            return array();
        }
        if (!is_numeric($since)) {
            $since = PHP_INT_MIN;
        }
        if (!is_numeric($limits)) {
            $limits = PHP_INT_MAX;
        }
        $ms = static::parse_timeframe($timeframe) * 1000;
        $ohlcvs = array();
        list(/* $timestamp */, /* $open */, $high, $low, $close, $volume) = array(0, 1, 2, 3, 4, 5);
        for ($i = 0; $i < min(count($trades), $limits); $i++) {
            $trade = $trades[$i];
            if ($trade['timestamp'] < $since) {
                continue;
            }
            $openingTime = floor($trade['timestamp'] / $ms) * $ms; // shift to the edge of m/h/d (but not M)
            $j = count($ohlcvs);

            if (0 == $j || $openingTime >= $ohlcvs[$j - 1][0] + $ms) {
                // moved to a new timeframe -> create a new candle from opening trade
                $ohlcvs[] = array(
                    $openingTime,
                    $trade['price'],
                    $trade['price'],
                    $trade['price'],
                    $trade['price'],
                    $trade['amount'],
                );
            } else {
                // still processing the same timeframe -> update opening trade
                $ohlcvs[$j - 1][$high] = max($ohlcvs[$j - 1][$high], $trade['price']);
                $ohlcvs[$j - 1][$low] = min($ohlcvs[$j - 1][$low], $trade['price']);
                $ohlcvs[$j - 1][$close] = $trade['price'];
                $ohlcvs[$j - 1][$volume] += $trade['amount'];
            }
        }
        return $ohlcvs;
    }

    public static function capitalize($string) {
        return mb_strtoupper(mb_substr($string, 0, 1)) . mb_substr($string, 1);
    }

    public static function omit($array, $keys) {
        $result = $array;
        if (is_array($keys)) {
            foreach ($keys as $key) {
                unset($result[$key]);
            }
        } else {
            unset($result[$keys]);
        }
        return $result;
    }

    public static function unique($array) {
        return array_unique($array);
    }

    public static function pluck($array, $key) {
        $result = array();
        foreach ($array as $element) {
            if (isset($key, $element)) {
                $result[] = $element[$key];
            }
        }
        return $result;
    }

    public function filter_by($array, $key, $value = null) {
        if ($value) {
            $grouped = static::group_by($array, $key);
            if (is_array($grouped) && array_key_exists($value, $grouped)) {
                return $grouped[$value];
            }
            return array();
        }
        return $array;
    }

    public static function group_by($array, $key) {
        $result = array();
        foreach ($array as $element) {
            if (isset($element[$key]) && !is_null($element[$key])) {
                if (!isset($result[$element[$key]])) {
                    $result[$element[$key]] = array();
                }
                $result[$element[$key]][] = $element;
            }
        }
        return $result;
    }

    public static function index_by($array, $key) {
        $result = array();
        foreach ($array as $element) {
            if (isset($element[$key])) {
                $result[$element[$key]] = $element;
            }
        }
        return $result;
    }

    public static function sort_by($arrayOfArrays, $key, $descending = false) {
        $descending = $descending ? -1 : 1;
        usort($arrayOfArrays, function ($a, $b) use ($key, $descending) {
            if ($a[$key] == $b[$key]) {
                return 0;
            }
            return $a[$key] < $b[$key] ? -$descending : $descending;
        });
        return $arrayOfArrays;
    }

    public static function flatten($array) {
        return array_reduce($array, function ($acc, $item) {
            return array_merge($acc, is_array($item) ? static::flatten($item) : array($item));
        }, array());
    }

    public static function array_concat() {
        return call_user_func_array('array_merge', array_filter(func_get_args(), 'is_array'));
    }

    public static function in_array($needle, $haystack) {
        return in_array($needle, $haystack);
    }

    public static function to_array($object) {
        return array_values($object);
    }

    public static function is_empty($object) {
        return empty($object);
    }

    public static function keysort($array) {
        $result = $array;
        ksort($result);
        return $result;
    }

    public static function extract_params($string) {
        if (preg_match_all('/{([\w-]+)}/u', $string, $matches)) {
            return $matches[1];
        }
    }

    public static function implode_params($string, $params) {
        foreach ($params as $key => $value) {
            if ('array' !== gettype($value)) {
                $string = implode($value, mb_split('{' . preg_quote($key) . '}', $string));
            }
        }
        return $string;
    }

    public static function indexBy($arrayOfArrays, $key) {
        return static::index_by($arrayOfArrays, $key);
    }

    public static function sortBy($arrayOfArrays, $key, $descending = false) {
        return static::sort_by($arrayOfArrays, $key, $descending);
    }

    public static function filterBy($arrayOfArrays, $key, $descending = false) {
        return static::filter_by($arrayOfArrays, $key, $descending);
    }

    public static function groupBy($arrayOfArrays, $key, $descending = false) {
        return static::group_by($arrayOfArrays, $key, $descending);
    }

    public static function sum() {
        return array_sum(array_filter(func_get_args(), function ($x) {
            return isset($x) ? $x : 0;
        }));
    }

    public static function extractParams($string) {
        return static::extract_params($string);
    }

    public static function implodeParams($string, $params) {
        return static::implode_params($string, $params);
    }

    public static function ordered($array) { // for Python OrderedDicts, does nothing in PHP and JS
        return $array;
    }

    public function aggregate($bidasks) {
        $result = array();

        foreach ($bidasks as $bidask) {
            if ($bidask[1] > 0) {
                $price = (string) $bidask[0];
                $result[$price] = array_key_exists($price, $result) ? $result[$price] : 0;
                $result[$price] += $bidask[1];
            }
        }

        $output = array();

        foreach ($result as $key => $value) {
            $output[] = array(floatval($key), floatval($value));
        }

        return $output;
    }

    public static function urlencodeBase64($string) {
        return preg_replace(array('#[=]+$#u', '#\+#u', '#\\/#'), array('', '-', '_'), base64_encode($string));
    }

    public function urlencode($string) {
        return http_build_query($string, '', $this->urlencode_glue);
    }

    public function rawencode($string) {
        return urldecode(http_build_query($string, '', $this->urlencode_glue));
    }

    public function encode_uri_component($string) {
        return urlencode($string);
    }

    public static function url($path, $params = array()) {
        $result = static::implode_params($path, $params);
        $query = static::omit($params, static::extract_params($path));
        if ($query) {
            $result .= '?' . static::urlencode($query);
        }
        return $result;
    }

    public function seconds() {
        return time();
    }

    public function milliseconds() {
        list($msec, $sec) = explode(' ', microtime());
        return $sec . substr($msec, 2, 3);
    }

    public function microseconds() {
        list($msec, $sec) = explode(' ', microtime());
        return $sec . str_pad(substr($msec, 2, 6), 6, '0');
    }

    public static function iso8601($timestamp = null) {
        if (!isset($timestamp)) {
            return null;
        }
        if (!is_numeric($timestamp) || intval($timestamp) != $timestamp) {
            return null;
        }
        $timestamp = (int) $timestamp;
        if ($timestamp < 0) {
            return null;
        }
        $result = date('c', (int) floor($timestamp / 1000));
        $msec = (int) $timestamp % 1000;
        $result = str_replace('+00:00', sprintf('.%03dZ', $msec), $result);
        return $result;
    }

    public static function parse_date($timestamp) {
        return static::parse8601($timestamp);
    }

    public static function parse8601($timestamp = null) {
        if (!isset($timestamp)) {
            return null;
        }
        if (!$timestamp || !is_string($timestamp)) {
            return null;
        }
        $timedata = date_parse($timestamp);
        if (!$timedata || $timedata['error_count'] > 0 || $timedata['warning_count'] > 0 || (isset($timedata['relative']) && count($timedata['relative']) > 0)) {
            return null;
        }
        if (false === $timedata['hour'] || false === $timedata['minute'] || false === $timedata['second'] || false === $timedata['year'] || false === $timedata['month'] || false === $timedata['day']) {
            return null;
        }
        $time = strtotime($timestamp);
        if (false === $time) {
            return null;
        }
        $time *= 1000;
        if (preg_match('/\.(?<milliseconds>[0-9]{1,3})/', $timestamp, $match)) {
            $time += (int) str_pad($match['milliseconds'], 3, '0', STR_PAD_RIGHT);
        }
        return $time;
    }

    public static function dmy($timestamp, $infix = '-') {
        return gmdate('m' . $infix . 'd' . $infix . 'Y', (int) round($timestamp / 1000));
    }

    public static function ymd($timestamp, $infix = '-') {
        return gmdate('Y' . $infix . 'm' . $infix . 'd', (int) round($timestamp / 1000));
    }

    public static function ymdhms($timestamp, $infix = ' ') {
        return gmdate('Y-m-d\\' . $infix . 'H:i:s', (int) round($timestamp / 1000));
    }

    public static function binary_concat() {
        return implode('', func_get_args());
    }

    public function binary_to_string($binary) {
        return $binary;
    }

    public static function json($data, $params = array()) {
        $options = array(
            'convertArraysToObjects' => JSON_FORCE_OBJECT,
            // other flags if needed...
        );
        $flags = 0;
        foreach ($options as $key => $value) {
            if (array_key_exists($key, $params) && $params[$key]) {
                $flags |= $options[$key];
            }
        }
        return json_encode($data, $flags);
    }

    public static function is_json_encoded_object($input) {
        return ('string' === gettype($input)) &&
                (strlen($input) >= 2) &&
                (('{' === $input[0]) || ('[' === $input[0]));
    }

    public static function encode($input) {
        return $input;
    }

    public static function decode($input) {
        return $input;
    }

    public function nonce() {
        return $this->seconds();
    }

    public function check_required_credentials($error = true) {
        $keys = array_keys($this->requiredCredentials);
        foreach ($this->requiredCredentials as $key => $value) {
            if ($value && (!$this->$key)) {
                if ($error) {
                    throw new AuthenticationError($this->id . ' requires `' . $key . '`');
                } else {
                    return $error;
                }
            }
        }
    }

    public function check_address($address) {
        if (empty($address) || !is_string($address)) {
            throw new InvalidAddress($this->id . ' address is undefined');
        }

        if ((1 === count(array_unique(str_split($address)))) ||
            (strlen($address) < $this->minFundingAddressLength) ||
            (false !== strpos($address, ' '))) {
            throw new InvalidAddress($this->id . ' address is invalid or has less than ' . strval($this->minFundingAddressLength) . ' characters: "' . strval($address) . '"');
        }

        return $address;
    }

    public function checkAddress($address) {
        return $this->check_address($address);
    }

    public function describe() {
        return array();
    }

    public function __construct($options = array()) {
        // todo auto-camelcasing for methods in PHP
        // $method_names = get_class_methods ($this);
        // foreach ($method_names as $method_name) {
        //     if ($method_name) {
        //         if (($method_name[0] != '_') && ($method_name[-1] != '_') && (mb_strpos ($method_name, '_') !== false)) {
        //             $parts = explode ('_', $method_name);
        //             $camelcase = $parts[0];
        //             for ($i = 1; $i < count ($parts); $i++) {
        //                 $camelcase .= static::capitalize ($parts[$i]);
        //             }
        //             // $this->$camelcase = $this->$method_name;
        //             // echo $method_name . " " . method_exists ($this, $method_name) . " " . $camelcase . " " . method_exists ($this, $camelcase) . "\n";
        //         }
        //     }
        // }

        $this->defined_rest_api = array();
        $this->curl = curl_init();
        $this->curl_options = array(); // overrideable by user, empty by default

        $this->id = null;

        // rate limiter params
        $this->rateLimit = 2000;
        $this->tokenBucket = array(
            'refillRate' => 1.0 / $this->rateLimit,
            'delay' => 1.0,
            'capacity' => 1.0,
            'defaultCost' => 1.0,
            'maxCapacity' => 1000,
        );

        $this->curlopt_interface = null;
        $this->timeout = 10000; // in milliseconds
        $this->proxy = '';
        $this->origin = '*'; // CORS origin
        $this->headers = array();
        $this->hostname = null; // in case of inaccessibility of the "main" domain

        $this->options = array(); // exchange-specific options if any

        $this->skipJsonOnStatusCodes = false; // TODO: reserved, rewrite the curl routine to parse JSON body anyway

        $this->name = null;
        $this->countries = null;
        $this->version = null;
        $this->certified = false;
        $this->urls = array();
        $this->api = array();
        $this->comment = null;

        $this->markets = null;
        $this->symbols = null;
        $this->ids = null;
        $this->currencies = array();
        $this->balance = array();
        $this->orderbooks = array();
        $this->fees = array('trading' => array(), 'funding' => array());
        $this->precision = array();
        $this->orders = array();
        $this->trades = array();
        $this->transactions = array();
        $this->exceptions = array();
        $this->accounts = array();
        $this->limits = array(
            'cost' => array(
                'min' => null,
                'max' => null,
            ),
            'price' => array(
                'min' => null,
                'max' => null,
            ),
            'amount' => array(
                'min' => null,
                'max' => null,
            ),
        );
        $this->httpExceptions = array(
            '422' => 'ExchangeError',
            '418' => 'DDoSProtection',
            '429' => 'DDoSProtection',
            '404' => 'ExchangeNotAvailable',
            '409' => 'ExchangeNotAvailable',
            '500' => 'ExchangeNotAvailable',
            '501' => 'ExchangeNotAvailable',
            '502' => 'ExchangeNotAvailable',
            '520' => 'ExchangeNotAvailable',
            '521' => 'ExchangeNotAvailable',
            '522' => 'ExchangeNotAvailable',
            '525' => 'ExchangeNotAvailable',
            '526' => 'ExchangeNotAvailable',
            '400' => 'ExchangeNotAvailable',
            '403' => 'ExchangeNotAvailable',
            '405' => 'ExchangeNotAvailable',
            '503' => 'ExchangeNotAvailable',
            '530' => 'ExchangeNotAvailable',
            '408' => 'RequestTimeout',
            '504' => 'RequestTimeout',
            '401' => 'AuthenticationError',
            '511' => 'AuthenticationError',
        );
        $this->verbose = false;
        $this->apiKey = '';
        $this->secret = '';
        $this->password = '';
        $this->uid = '';
        $this->privateKey = '';
        $this->walletAddress = '';
        $this->token = ''; // reserved for HTTP auth in some cases

        $this->twofa = null;
        $this->marketsById = null;
        $this->markets_by_id = null;
        $this->currencies_by_id = null;
        $this->userAgent = null; // 'ccxt/' . $this::VERSION . ' (+https://github.com/ccxt/ccxt) PHP/' . PHP_VERSION;
        $this->userAgents = array(
            'chrome' => 'Mozilla/5.0 (Windows NT 10.0; Win64; x64) AppleWebKit/537.36 (KHTML, like Gecko) Chrome/62.0.3202.94 Safari/537.36',
            'chrome39' => 'Mozilla/5.0 (Windows NT 6.1; WOW64) AppleWebKit/537.36 (KHTML, like Gecko) Chrome/39.0.2171.71 Safari/537.36',
        );
        $this->minFundingAddressLength = 1; // used in check_address
        $this->substituteCommonCurrencyCodes = true;
        $this->timeframes = null;

        $this->requiredCredentials = array(
            'apiKey' => true,
            'secret' => true,
            'uid' => false,
            'login' => false,
            'password' => false,
            'twofa' => false, // 2-factor authentication (one-time password key)
            'privateKey' => false,
            'walletAddress' => false,
            'token' => false, // reserved for HTTP auth in some cases
        );

        // API methods metainfo
        $this->has = array(
            'cancelAllOrders' => false,
            'cancelOrder' => true,
            'cancelOrders' => false,
            'CORS' => false,
            'createDepositAddress' => false,
            'createLimitOrder' => true,
            'createMarketOrder' => true,
            'createOrder' => true,
            'deposit' => false,
            'fetchBalance' => true,
            'fetchClosedOrders' => false,
            'fetchCurrencies' => false,
            'fetchDepositAddress' => false,
            'fetchDeposits' => false,
            'fetchFundingFees' => false,
            'fetchL2OrderBook' => true,
            'fetchLedger' => false,
            'fetchMarkets' => true,
            'fetchMyTrades' => false,
            'fetchOHLCV' => 'emulated',
            'fetchOpenOrders' => false,
            'fetchOrder' => false,
            'fetchOrderBook' => true,
            'fetchOrderBooks' => false,
            'fetchOrders' => false,
            'fetchTicker' => true,
            'fetchTickers' => false,
            'fetchTrades' => true,
            'fetchTradingFee' => false,
            'fetchTradingFees' => false,
            'fetchTradingLimits' => false,
            'fetchTransactions' => false,
            'fetchWithdrawals' => false,
            'privateAPI' => true,
            'publicAPI' => true,
            'withdraw' => false,
        );

        $this->precisionMode = DECIMAL_PLACES;

        $this->lastRestRequestTimestamp = 0;
        $this->lastRestPollTimestamp = 0;
        $this->restRequestQueue = null;
        $this->restPollerLoopIsRunning = false;
        $this->enableRateLimit = false;
        $this->enableLastJsonResponse = true;
        $this->enableLastHttpResponse = true;
        $this->enableLastResponseHeaders = true;
        $this->last_http_response = null;
        $this->last_json_response = null;
        $this->last_response_headers = null;

        $this->requiresWeb3 = false;

        $this->commonCurrencies = array(
            'XBT' => 'BTC',
            'BCC' => 'BCH',
            'DRK' => 'DASH',
            'BCHABC' => 'BCH',
            'BCHSV' => 'BSV',
        );

        $this->urlencode_glue = ini_get('arg_separator.output'); // can be overrided by exchange constructor params
        $this->urlencode_glue_warning = true;

        $options = array_replace_recursive($this->describe(), $options);

        if ($options) {
            foreach ($options as $key => $value) {
                $this->{$key} =
                    (property_exists($this, $key) && is_array($this->{$key}) && is_array($value)) ?
                        array_replace_recursive($this->{$key}, $value) :
                        $value;
            }
        }

        if ('&' !== $this->urlencode_glue) {
            if ($this->urlencode_glue_warning) {
                throw new ExchangeError(this . id . ' warning! The glue symbol for HTTP queries ' .
                    ' is changed from its default value & to ' . $this->urlencode_glue . ' in php.ini' .
                    ' (arg_separator.output) or with a call to ini_set prior to this message. If that' .
                    ' was the intent, you can acknowledge this warning and silence it by setting' .
                    " 'urlencode_glue_warning' => false or 'urlencode_glue' => '&' with exchange constructor params");
            }
        }

        if ($this->api) {
            $this->define_rest_api($this->api, 'request');
        }

        if ($this->markets) {
            $this->set_markets($this->markets);
        }
    }

    public function set_sandbox_mode($enabled) {
        if ($enabled) {
            if (array_key_exists('test', $this->urls)) {
                $this->urls['api_backup'] = $this->urls['api'];
                $this->urls['api'] = $this->urls['test'];
            } else {
                throw new NotSupported($this->id . ' does not have a sandbox URL');
            }
        } elseif (array_key_exists('api_backup', $this->urls)) {
            $this->urls['api'] = $this->urls['api_backup'];
            unset($this->urls['api_backup']);
        }
    }

    public function define_rest_api($api, $method_name, $options = array()) {
        foreach ($api as $type => $methods) {
            foreach ($methods as $http_method => $paths) {
                foreach ($paths as $path) {
                    $splitPath = mb_split('[^a-zA-Z0-9]', $path);

                    $uppercaseMethod = mb_strtoupper($http_method);
                    $lowercaseMethod = mb_strtolower($http_method);
                    $camelcaseMethod = static::capitalize($lowercaseMethod);
                    $camelcaseSuffix = implode(array_map(get_called_class() . '::capitalize', $splitPath));
                    $lowercasePath = array_map('trim', array_map('strtolower', $splitPath));
                    $underscoreSuffix = implode('_', array_filter($lowercasePath));

                    $camelcase = $type . $camelcaseMethod . static::capitalize($camelcaseSuffix);
                    $underscore = $type . '_' . $lowercaseMethod . '_' . mb_strtolower($underscoreSuffix);

                    if (array_key_exists('suffixes', $options)) {
                        if (array_key_exists('camelcase', $options['suffixes'])) {
                            $camelcase .= $options['suffixes']['camelcase'];
                        }
                        if (array_key_exists('underscore', $options['suffixes'])) {
                            $underscore .= $options['suffixes']['underscore'];
                        }
                    }

                    $this->defined_rest_api[$camelcase] = array($path, $type, $uppercaseMethod, $method_name);
                    $this->defined_rest_api[$underscore] = array($path, $type, $uppercaseMethod, $method_name);
                }
            }
        }
    }

    public function underscore($camelcase) {
        // todo: write conversion fooBar10OHLCV2Candles → foo_bar10_ohlcv2_candles
        throw new NotSupported($this->id . ' underscore() not supported yet');
    }

    public function camelcase($underscore) {
        // todo: write conversion foo_bar10_ohlcv2_candles → fooBar10OHLCV2Candles
        throw new NotSupported($this->id . ' camelcase() not supported yet');
    }

    public static function hash($request, $type = 'md5', $digest = 'hex') {
        $base64 = ('base64' === $digest);
        $binary = ('binary' === $digest);
        $hash = hash($type, $request, ($binary || $base64) ? true : false);
        if ($base64) {
            $hash = base64_encode($hash);
        }
        return $hash;
    }

    public static function hmac($request, $secret, $type = 'sha256', $digest = 'hex') {
        $base64 = ('base64' === $digest);
        $binary = ('binary' === $digest);
        $hmac = hash_hmac($type, $request, $secret, ($binary || $base64) ? true : false);
        if ($base64) {
            $hmac = base64_encode($hmac);
        }
        return $hmac;
    }

    public function jwt($request, $secret, $alg = 'HS256') {
        $algos = array(
            'HS256' => 'sha256',
            'HS384' => 'sha384',
            'HS512' => 'sha512',
            'RS256' => \OPENSSL_ALGO_SHA256,
            'RS384' => \OPENSSL_ALGO_SHA384,
            'RS512' => \OPENSSL_ALGO_SHA512,
        );
        $encodedHeader = $this->urlencodeBase64(json_encode(array('alg' => $alg, 'typ' => 'JWT')));
        $encodedData = $this->urlencodeBase64(json_encode($request, JSON_UNESCAPED_SLASHES));
        $token = $encodedHeader . '.' . $encodedData;
        $algoType = substr($alg, 0, 2);
        if (!array_key_exists($alg, $algos)) {
            throw new ExchangeError($alg . ' is not a supported jwt algorithm.');
        }
        $algName = $algos[$alg];
        if ('HS' === $algoType) {
            $signature = $this->hmac($token, $secret, $algName, 'binary');
        } elseif ('RS' === $algoType) {
            $signature = null;
            \openssl_sign($token, $signature, $secret, $algName);
        }
        return $token . '.' . $this->urlencodeBase64($signature);
    }

    public function raise_error($exception_type, $url, $method = 'GET', $error = null, $details = null) {
        $exception_class = __NAMESPACE__ . '\\' . $exception_type;
        throw new $exception_class(implode(' ', array(
            $this->id,
            $method,
            $url,
            $error,
            $details,
        )));
    }

    // this method is experimental
    public function throttle() {
        $now = $this->milliseconds();
        $elapsed = $now - $this->lastRestRequestTimestamp;
        if ($elapsed < $this->rateLimit) {
            $delay = $this->rateLimit - $elapsed;
            usleep((int) ($delay * 1000.0));
        }
    }

    public function sign($path, $api = 'public', $method = 'GET', $params = array(), $headers = null, $body = null) {
        throw new NotSupported($this->id . ' sign() not supported yet');
    }

    public function fetch2($path, $api = 'public', $method = 'GET', $params = array(), $headers = null, $body = null) {
        $request = $this->sign($path, $api, $method, $params, $headers, $body);
        return $this->fetch($request['url'], $request['method'], $request['headers'], $request['body']);
    }

    public function request($path, $api = 'public', $method = 'GET', $params = array(), $headers = null, $body = null) {
        return $this->fetch2($path, $api, $method, $params, $headers, $body);
    }

    public function findBroadlyMatchedKey($broad, $string) {
        return $this->find_broadly_matched_key($broad, $string);
    }

    public function find_broadly_matched_key($broad, $string) {
        $keys = is_array($broad) ? array_keys($broad) : array();
        for ($i = 0; $i < count($keys); $i++) {
            $key = $keys[$i];
            if (false !== mb_strpos($string, $key)) {
                return $key;
            }
        }
        return null;
    }

    public function handle_errors($code, $reason, $url, $method, $headers, $body, $response) {
        // it's a stub function, does nothing in base code
    }

    public function parse_json($json_string, $as_associative_array = true) {
        return json_decode($json_string, $as_associative_array);
    }

    public function fetch($url, $method = 'GET', $headers = null, $body = null) {
        if ($this->enableRateLimit) {
            $this->throttle();
        }

        $headers = array_merge($this->headers, $headers ? $headers : array());

        if (strlen($this->proxy)) {
            $headers['Origin'] = $this->origin;
        }

        if (!$headers) {
            $headers = array();
        } elseif (is_array($headers)) {
            $tmp = $headers;
            $headers = array();
            foreach ($tmp as $key => $value) {
                $headers[] = $key . ': ' . $value;
            }
        }

        // this name for the proxy string is deprecated
        // we should rename it to $this->cors everywhere
        $url = $this->proxy . $url;

        $verbose_headers = $headers;

        curl_setopt($this->curl, CURLOPT_URL, $url);

        if ($this->timeout) {
            curl_setopt($this->curl, CURLOPT_CONNECTTIMEOUT_MS, (int) ($this->timeout));
            curl_setopt($this->curl, CURLOPT_TIMEOUT_MS, (int) ($this->timeout));
        }

        curl_setopt($this->curl, CURLOPT_RETURNTRANSFER, true);
        curl_setopt($this->curl, CURLOPT_SSL_VERIFYPEER, false);

        if ($this->userAgent) {
            if ('string' == gettype($this->userAgent)) {
                curl_setopt($this->curl, CURLOPT_USERAGENT, $this->userAgent);
                $verbose_headers = array_merge($verbose_headers, array('User-Agent' => $this->userAgent));
            } elseif (('array' == gettype($this->userAgent)) && array_key_exists('User-Agent', $this->userAgent)) {
                curl_setopt($this->curl, CURLOPT_USERAGENT, $this->userAgent['User-Agent']);
                $verbose_headers = array_merge($verbose_headers, $this->userAgent);
            }
        }

        curl_setopt($this->curl, CURLOPT_ENCODING, '');

        if ('GET' == $method) {
            curl_setopt($this->curl, CURLOPT_HTTPGET, true);
        } elseif ('POST' == $method) {
            curl_setopt($this->curl, CURLOPT_POST, true);
            curl_setopt($this->curl, CURLOPT_POSTFIELDS, $body);
        } elseif ('PUT' == $method) {
            curl_setopt($this->curl, CURLOPT_CUSTOMREQUEST, 'PUT');
            curl_setopt($this->curl, CURLOPT_POSTFIELDS, $body);

            $headers[] = 'X-HTTP-Method-Override: PUT';
        } elseif ('PATCH' == $method) {
            curl_setopt($this->curl, CURLOPT_CUSTOMREQUEST, 'PATCH');
            curl_setopt($this->curl, CURLOPT_POSTFIELDS, $body);
        } elseif ('DELETE' == $method) {
            curl_setopt($this->curl, CURLOPT_CUSTOMREQUEST, 'DELETE');
            curl_setopt($this->curl, CURLOPT_POSTFIELDS, $body);

            $headers[] = 'X-HTTP-Method-Override: DELETE';
        }

        if ($headers) {
            curl_setopt($this->curl, CURLOPT_HTTPHEADER, $headers);
        }

        if ($this->verbose) {
            print_r("\nRequest:\n");
            print_r(array($method, $url, $verbose_headers, $body));
        }

        // we probably only need to set it once on startup
        if ($this->curlopt_interface) {
            curl_setopt($this->curl, CURLOPT_INTERFACE, $this->curlopt_interface);
        }

        /*

        // this is currently not integrated, reserved for future
        if ($this->proxy) {
            curl_setopt ($this->curl, CURLOPT_PROXY, $this->proxy);
        }

        */

        curl_setopt($this->curl, CURLOPT_FOLLOWLOCATION, true);
        curl_setopt($this->curl, CURLOPT_FAILONERROR, false);

        $response_headers = array();

        // this function is called by curl for each header received
        curl_setopt($this->curl, CURLOPT_HEADERFUNCTION,
            function ($curl, $header) use (&$response_headers) {
                $length = strlen($header);
                $header = explode(':', $header, 2);
                if (count($header) < 2) { // ignore invalid headers
                    return $length;
                }
                $name = strtolower(trim($header[0]));
                if (!array_key_exists($name, $response_headers)) {
                    $response_headers[$name] = array(trim($header[1]));
                } else {
                    $response_headers[$name][] = trim($header[1]);
                }
                return $length;
            }
        );

        // user-defined cURL options (if any)
        if (!empty($this->curl_options)) {
            curl_setopt_array($this->curl, $this->curl_options);
        }

        $result = curl_exec($this->curl);

        $this->lastRestRequestTimestamp = $this->milliseconds();

        if ($this->enableLastHttpResponse) {
            $this->last_http_response = $result;
        }

        if ($this->enableLastResponseHeaders) {
            $this->last_response_headers = $response_headers;
        }

        $json_response = null;

        if ($this->is_json_encoded_object($result)) {
            $json_response = $this->parse_json($result);

            if ($this->enableLastJsonResponse) {
                $this->last_json_response = $json_response;
            }
        }

        $curl_errno = curl_errno($this->curl);
        $curl_error = curl_error($this->curl);
        $http_status_code = curl_getinfo($this->curl, CURLINFO_HTTP_CODE);

        // Reset curl opts
        curl_reset($this->curl);

        if ($this->verbose) {
            print_r("\nResponse:\n");
            print_r(array($method, $url, $http_status_code, $curl_error, $response_headers, $result));
        }

        $this->handle_errors($http_status_code, $curl_error, $url, $method, $response_headers, $result ? $result : null, $json_response);

        if (false === $result) {
            if (28 == $curl_errno) { // CURLE_OPERATION_TIMEDOUT
                $this->raise_error('RequestTimeout', $url, $method, $curl_errno, $curl_error);
            }

            // var_dump ($result);

            // all sorts of SSL problems, accessibility
            $this->raise_error('ExchangeNotAvailable', $url, $method, $curl_errno, $curl_error);
        }

        $string_code = (string) $http_status_code;

        if (array_key_exists($string_code, $this->httpExceptions)) {
            $error_class = $this->httpExceptions[$string_code];
            if ('ExchangeNotAvailable' === $error_class) {
                if (preg_match('#cloudflare|incapsula|overload|ddos#i', $result)) {
                    $error_class = 'DDoSProtection';
                } else {
                    $details = '(possible reasons: ' . implode(', ', array(
                        'invalid API keys',
                        'bad or old nonce',
                        'exchange is down or offline',
                        'on maintenance',
                        'DDoS protection',
                        'rate-limiting in effect',
                    )) . ')';
                }
                $this->raise_error($error_class, $url, $method, $http_status_code, $result, isset($details) ? $details : null);
            } else {
                $this->raise_error($error_class, $url, $method, $http_status_code, $result);
            }
        }

        if (!$json_response) {
            if (preg_match('#offline|busy|retry|wait|unavailable|maintain|maintenance|maintenancing#i', $result)) {
                $details = '(possible reasons: ' . implode(', ', array(
                    'exchange is down or offline',
                    'on maintenance',
                    'DDoS protection',
                    'rate-limiting in effect',
                )) . ')';

                $this->raise_error('ExchangeNotAvailable', $url, $method, $http_status_code,
                    'not accessible from this location at the moment', $details);
            }

            if (preg_match('#cloudflare|incapsula#i', $result)) {
                $this->raise_error('DDoSProtection', $url, $method, $http_status_code,
                    'not accessible from this location at the moment');
            }
        }

        return isset($json_response) ? $json_response : $result;
    }

    public function set_markets($markets, $currencies = null) {
        $values = is_array($markets) ? array_values($markets) : array();
        for ($i = 0; $i < count($values); $i++) {
            $values[$i] = array_merge(
                $this->fees['trading'],
                array('precision' => $this->precision, 'limits' => $this->limits),
                $values[$i]
            );
        }
        $this->markets = static::index_by($values, 'symbol');
        $this->markets_by_id = static::index_by($values, 'id');
        $this->marketsById = $this->markets_by_id;
        $this->symbols = array_keys($this->markets);
        sort($this->symbols);
        $this->ids = array_keys($this->markets_by_id);
        sort($this->ids);
        if ($currencies) {
            $this->currencies = array_replace_recursive($currencies, $this->currencies);
        } else {
            $base_currencies = array_map(function ($market) {
                return array(
                    'id' => array_key_exists('baseId', $market) ? $market['baseId'] : $market['base'],
                    'numericId' => array_key_exists('baseNumericId', $market) ? $market['baseNumericId'] : null,
                    'code' => $market['base'],
                    'precision' => array_key_exists('precision', $market) ? (
                        array_key_exists('base', $market['precision']) ? $market['precision']['base'] : (
                            array_key_exists('amount', $market['precision']) ? $market['precision']['amount'] : null
                        )) : 8,
                );
            }, array_filter($values, function ($market) {
                return array_key_exists('base', $market);
            }));
            $quote_currencies = array_map(function ($market) {
                return array(
                    'id' => array_key_exists('quoteId', $market) ? $market['quoteId'] : $market['quote'],
                    'numericId' => array_key_exists('quoteNumericId', $market) ? $market['quoteNumericId'] : null,
                    'code' => $market['quote'],
                    'precision' => array_key_exists('precision', $market) ? (
                        array_key_exists('quote', $market['precision']) ? $market['precision']['quote'] : (
                            array_key_exists('price', $market['precision']) ? $market['precision']['price'] : null
                        )) : 8,
                );
            }, array_filter($values, function ($market) {
                return array_key_exists('quote', $market);
            }));
            $currencies = static::index_by(array_merge($base_currencies, $quote_currencies), 'code');
            $this->currencies = array_replace_recursive($currencies, $this->currencies);
        }
        $this->currencies_by_id = static::index_by(array_values($this->currencies), 'id');
        return $this->markets;
    }

    public function setMarkets($markets) {
        return $this->set_markets($markets);
    }

    public function loadMarkets($reload = false, $params = array()) {
        return $this->load_markets($reload, $params);
    }

    public function load_markets($reload = false, $params = array()) {
        if (!$reload && $this->markets) {
            if (!$this->markets_by_id) {
                return $this->set_markets($this->markets);
            }
            return $this->markets;
        }
        $currencies = null;
        if (array_key_exists('fetchCurrencies', $this->has) && $this->has['fetchCurrencies']) {
            $currencies = $this->fetch_currencies();
        }
        $markets = $this->fetch_markets($params);
        return $this->set_markets($markets, $currencies);
    }

    public function loadAccounts($reload = false, $params = array()) {
        return $this->load_accounts($reload, $params);
    }

    public function load_accounts($reload = false, $params = array()) {
        if ($reload) {
            $this->accounts = $this->fetch_accounts($params);
        } else {
            if ($this->accounts) {
                return $this->accounts;
            } else {
                $this->accounts = $this->fetch_accounts($params);
            }
        }
        $this->accountsById = static::index_by($this->accounts, 'id');
        return $this->accounts;
    }

    public function parse_ohlcv($ohlcv, $market = null, $timeframe = 60, $since = null, $limit = null) {
        return ('array' === gettype($ohlcv) && 0 == count(array_filter(array_keys($ohlcv), 'is_string'))) ?
            array_slice($ohlcv, 0, 6) : $ohlcv;
    }

    public function parseOHLCV($ohlcv, $market = null, $timeframe = 60, $since = null, $limit = null) {
        return $this->parse_ohlcv($ohlcv, $market, $timeframe, $since, $limit);
    }

    public function parse_ohlcvs($ohlcvs, $market = null, $timeframe = 60, $since = null, $limit = null) {
        $ohlcvs = is_array($ohlcvs) ? array_values($ohlcvs) : array();
        $result = array();
        $num_ohlcvs = count($ohlcvs);
        for ($i = 0; $i < $num_ohlcvs; $i++) {
            if ($limit && (count($result) >= $limit)) {
                break;
            }
            $ohlcv = $this->parse_ohlcv($ohlcvs[$i], $market, $timeframe, $since, $limit);
            if ($since && ($ohlcv[0] < $since)) {
                continue;
            }
            $result[] = $ohlcv;
        }
        return $this->sort_by($result, 0);
    }

    public function parseOHLCVs($ohlcvs, $market = null, $timeframe = 60, $since = null, $limit = null) {
        return $this->parse_ohlcvs($ohlcvs, $market, $timeframe, $since, $limit);
    }

    public function parse_bid_ask($bidask, $price_key = 0, $amount_key = 0) {
        return array(floatval($bidask[$price_key]), floatval($bidask[$amount_key]));
    }

    public function parse_bids_asks($bidasks, $price_key = 0, $amount_key = 0) {
        $result = array();
        $array = is_array($bidasks) ? array_values($bidasks) : array();
        foreach ($array as $bidask) {
            $result[] = $this->parse_bid_ask($bidask, $price_key, $amount_key);
        }
        return $result;
    }

    public function parseBidAsk($bidask, $price_key = 0, $amount_key = 0) {
        return $this->parse_bid_ask($bidask, $price_key, $amount_key);
    }

    public function parseBidsAsks($bidasks, $price_key = 0, $amount_key = 0) {
        return $this->parse_bids_asks($bidasks, $price_key, $amount_key);
    }

    public function fetch_l2_order_book($symbol, $limit = null, $params = array()) {
        $orderbook = $this->fetch_order_book($symbol, $limit, $params);
        return array_merge($orderbook, array(
            'bids' => $this->sort_by($this->aggregate($orderbook['bids']), 0, true),
            'asks' => $this->sort_by($this->aggregate($orderbook['asks']), 0),
        ));
    }

    public function fetchL2OrderBook($symbol, $limit = null, $params = array()) {
        return $this->fetch_l2_order_book($symbol, $limit, $params);
    }

    public function parse_order_book($orderbook, $timestamp = null, $bids_key = 'bids', $asks_key = 'asks', $price_key = 0, $amount_key = 1) {
        return array(
            'bids' => $this->sort_by(
                is_array($orderbook) && array_key_exists($bids_key, $orderbook) ?
                    $this->parse_bids_asks($orderbook[$bids_key], $price_key, $amount_key) : array(),
                0, true),
            'asks' => $this->sort_by(
                is_array($orderbook) && array_key_exists($asks_key, $orderbook) ?
                    $this->parse_bids_asks($orderbook[$asks_key], $price_key, $amount_key) : array(),
                0),
            'timestamp' => $timestamp,
            'datetime' => isset($timestamp) ? $this->iso8601($timestamp) : null,
            'nonce' => null,
        );
    }

    public function parseOrderBook($orderbook, $timestamp = null, $bids_key = 'bids', $asks_key = 'asks', $price_key = 0, $amount_key = 1) {
        return $this->parse_order_book($orderbook, $timestamp, $bids_key, $asks_key, $price_key, $amount_key);
    }

    public function parse_balance($balance) {
        $currencies = array_keys($this->omit($balance, 'info'));
        $accounts = array('free', 'used', 'total');
        foreach ($accounts as $account) {
            $balance[$account] = array();
            foreach ($currencies as $currency) {
                $balance[$account][$currency] = $balance[$currency][$account];
            }
        }
        return $balance;
    }

    public function parseBalance($balance) {
        return $this->parse_balance($balance);
    }

    public function fetch_partial_balance($part, $params = array()) {
        $balance = $this->fetch_balance($params);
        return $balance[$part];
    }

    public function fetch_free_balance($params = array()) {
        return $this->fetch_partial_balance('free', $params);
    }

    public function fetch_used_balance($params = array()) {
        return $this->fetch_partial_balance('used', $params);
    }

    public function fetch_total_balance($params = array()) {
        return $this->fetch_partial_balance('total', $params);
    }

    public function fetchFreeBalance($params = array()) {
        return $this->fetch_free_balance($params);
    }

    public function fetchUsedBalance($params = array()) {
        return $this->fetch_used_balance($params);
    }

    public function fetchTotalBalance($params = array()) {
        return $this->fetch_total_balance($params);
    }

    public function fetch_trading_fees($params = array()) {
        throw new NotSupported($this->id . ' fetch_trading_fees not supported yet');
    }

    public function fetch_trading_fee($symbol, $params = array()) {
        if (!$this->has['fetchTradingFees']) {
            throw new NotSupported($this->id . ' fetch_trading_fee not supported yet');
        }
        return $this->fetch_trading_fees($params);
    }

    public function load_trading_limits($symbols = null, $reload = false, $params = array()) {
        if ($this->has['fetchTradingLimits']) {
            if ($reload || !(is_array($this->options) && array_key_exists('limitsLoaded', $this->options))) {
                $response = $this->fetch_trading_limits($symbols);
                // $limits = $response['limits'];
                // $keys = is_array ($limits) ? array_keys ($limits) : array ();
                for ($i = 0; $i < count($symbols); $i++) {
                    $symbol = $symbols[$i];
                    $this->markets[$symbol] = array_replace_recursive($this->markets[$symbol], $response[$symbol]);
                }
                $this->options['limitsLoaded'] = $this->milliseconds();
            }
        }
        return $this->markets;
    }

    public function filter_by_since_limit($array, $since = null, $limit = null) {
        $result = array();
        $array = array_values($array);
        foreach ($array as $entry) {
            if ($entry['timestamp'] > $since) {
                $result[] = $entry;
            }
        }
        if ($limit) {
            $result = array_slice($result, 0, $limit);
        }
        return $result;
    }

    public function filterBySinceLimit($array, $since = null, $limit = null) {
        return $this->filter_by_since_limit($array, $since, $limit);
    }

    public function parse_trades($trades, $market = null, $since = null, $limit = null, $params = array()) {
        $array = is_array($trades) ? array_values($trades) : array();
        $result = array();
        foreach ($array as $trade) {
            $result[] = array_merge($this->parse_trade($trade, $market), $params);
        }
        $result = $this->sort_by($result, 'timestamp');
        $symbol = isset($market) ? $market['symbol'] : null;
        return $this->filter_by_symbol_since_limit($result, $symbol, $since, $limit);
    }

    public function parseTrades($trades, $market = null, $since = null, $limit = null, $params = array()) {
        return $this->parse_trades($trades, $market, $since, $limit, $params);
    }

    public function parse_ledger($items, $currency = null, $since = null, $limit = null, $params = array()) {
        $array = is_array($items) ? array_values($items) : array();
        $result = array();
        foreach ($array as $item) {
            $result[] = array_replace_recursive($this->parse_ledger_entry($item, $currency), $params);
        }
        $result = $this->sort_by($result, 'timestamp');
        $code = isset($currency) ? $currency['code'] : null;
        return $this->filter_by_currency_since_limit($result, $code, $since, $limit);
    }

    public function parseLedger($items, $currency = null, $since = null, $limit = null, $params = array()) {
        return $this->parse_ledger($items, $currency, $since, $limit, $params);
    }

    public function parse_transactions($transactions, $currency = null, $since = null, $limit = null, $params = array()) {
        $array = is_array($transactions) ? array_values($transactions) : array();
        $result = array();
        foreach ($array as $transaction) {
            $result[] = array_replace_recursive($this->parse_transaction($transaction, $currency), $params);
        }
        $result = $this->sort_by($result, 'timestamp');
        $code = isset($currency) ? $currency['code'] : null;
        return $this->filter_by_currency_since_limit($result, $code, $since, $limit);
    }

    public function parseTransactions($transactions, $currency = null, $since = null, $limit = null, $params = array()) {
        return $this->parse_transactions($transactions, $currency, $since, $limit, $params);
    }

    public function parse_orders($orders, $market = null, $since = null, $limit = null, $params = array()) {
        $array = is_array($orders) ? array_values($orders) : array();
        $result = array();
        foreach ($array as $order) {
            $result[] = array_replace_recursive($this->parse_order($order, $market), $params);
        }
        $result = $this->sort_by($result, 'timestamp');
        $symbol = isset($market) ? $market['symbol'] : null;
        return $this->filter_by_symbol_since_limit($result, $symbol, $since, $limit);
    }

    public function parseOrders($orders, $market = null, $since = null, $limit = null, $params = array()) {
        return $this->parse_orders($orders, $market, $since, $limit, $params);
    }

    public function safe_currency_code($data, $key, $currency = null) {
        $code = null;
        $currency_id = $this->safe_string($data, $key);
        if (is_array($this->currencies_by_id) && array_key_exists($currency_id, $this->currencies_by_id)) {
            $currency = $this->currencies_by_id[$currency_id];
        } else {
            $code = $this->common_currency_code($currency_id);
        }
        if (null !== $currency) {
            $code = $currency['code'];
        }
        return $code;
    }

    public function safeCurrencyCode($data, $key, $currency = null) {
        return $this->safe_currency_code($data, $key, $currency);
    }

    public function filter_by_symbol($array, $symbol = null) {
        if ($symbol) {
            $grouped = $this->group_by($array, 'symbol');
            if (is_array($grouped) && array_key_exists($symbol, $grouped)) {
                return $grouped[$symbol];
            }
            return array();
        }
        return $array;
    }

    public function filterBySymbol($orders, $symbol = null) {
        return $this->filter_by_symbol($orders, $symbol);
    }

    public function filter_by_value_since_limit($array, $field, $value = null, $since = null, $limit = null) {
        $array = array_values($array);
        $valueIsSet = isset($value);
        $sinceIsSet = isset($since);
        $array = array_filter($array, function ($element) use ($valueIsSet, $value, $sinceIsSet, $since, $field) {
            return ($valueIsSet ? ($element[$field] === $value) : true) &&
                    ($sinceIsSet ? ($element['timestamp'] >= $since) : true);
        });
        return array_slice($array, 0, isset($limit) ? $limit : count($array));
    }

    public function filter_by_symbol_since_limit($array, $symbol = null, $since = null, $limit = null) {
        return $this->filter_by_value_since_limit($array, 'symbol', $symbol, $since, $limit);
    }

    public function filterBySymbolSinceLimit($array, $symbol = null, $since = null, $limit = null) {
        return $this->filter_by_symbol_since_limit($array, $symbol, $since, $limit);
    }

    public function filter_by_currency_since_limit($array, $code = null, $since = null, $limit = null) {
        return $this->filter_by_value_since_limit($array, 'currency', $code, $since, $limit);
    }

    public function filterByCurrencySinceLimit($array, $code = null, $since = null, $limit = null) {
        return $this->filter_by_currency_since_limit($array, $code, $since, $limit);
    }

    public function filter_by_array($objects, $key, $values = null, $indexed = true) {
        $objects = array_values($objects);

        // return all of them if no $symbols were passed in the first argument
        if (null === $values) {
            return $indexed ? static::index_by($objects, $key) : $objects;
        }

        $result = array();
        for ($i = 0; $i < count($objects); $i++) {
            $value = isset($objects[$i][$key]) ? $objects[$i][$key] : null;
            if (in_array($value, $values)) {
                $result[] = $objects[$i];
            }
        }

        return $indexed ? static::index_by($result, $key) : $result;
    }

    public function filterByArray($objects, $key, $values = null, $indexed = true) {
        return $this->filter_by_array($objects, $key, $values, $indexed);
    }

    public function fetch_bids_asks($symbols, $params = array()) { // stub
        throw new NotSupported($this->id . ' API does not allow to fetch all prices at once with a single call to fetch_bids_asks () for now');
    }

    public function fetchBidsAsks($symbols, $params = array()) {
        return $this->fetch_bids_asks($symbols, $params);
    }

    public function fetch_tickers($symbols, $params = array()) { // stub
        throw new NotSupported($this->id . ' API does not allow to fetch all tickers at once with a single call to fetch_tickers () for now');
    }

    public function fetchTickers($symbols = null, $params = array()) {
        return $this->fetch_tickers($symbols, $params);
    }

    public function fetch_order_status($id, $symbol = null, $params = array()) {
        $order = $this->fetch_order($id, $symbol, $params);
        return $order['id'];
    }

    public function fetchOrderStatus($id, $market = null) {
        return $this->fetch_order_status($id);
    }

    public function purge_cached_orders($before) {
        $this->orders = static::index_by(array_filter($this->orders, function ($order) use ($before) {
            return ('open' === $order['status']) || ($order['timestamp'] >= $before);
        }), 'id');
        return $this->orders;
    }

    public function purgeCachesOrders($before) {
        return $this->purge_cached_orders($before);
    }

    public function fetch_order($id, $symbol = null, $params = array()) {
        throw new NotSupported($this->id . ' fetch_order() not supported yet');
    }

    public function fetchOrder($id, $symbol = null, $params = array()) {
        return $this->fetch_order($id, $symbol, $params);
    }

    public function fetch_order_trades($id, $symbol = null, $params = array()) {
        throw new NotSupported($this->id . ' fetch_order_trades() not supported yet');
    }

    public function fetchOrderTrades($id, $symbol = null, $params = array()) {
        return $this->fetch_order_trades($id, $symbol, $params);
    }

    public function fetch_orders($symbol = null, $since = null, $limit = null, $params = array()) {
        throw new NotSupported($this->id . ' fetch_orders() not supported yet');
    }

    public function fetchOrders($symbol = null, $since = null, $limit = null, $params = array()) {
        return $this->fetch_orders($symbol, $since, $limit, $params);
    }

    public function fetch_open_orders($symbol = null, $since = null, $limit = null, $params = array()) {
        throw new NotSupported($this->id . ' fetch_open_orders() not supported yet');
    }

    public function fetchOpenOrders($symbol = null, $since = null, $limit = null, $params = array()) {
        return $this->fetch_open_orders($symbol, $since, $limit, $params);
    }

    public function fetch_closed_orders($symbol = null, $since = null, $limit = null, $params = array()) {
        throw new NotSupported($this->id . ' fetch_closed_orders() not supported yet');
    }

    public function fetchClosedOrders($symbol = null, $since = null, $limit = null, $params = array()) {
        return $this->fetch_closed_orders($symbol, $since, $limit, $params);
    }

    public function fetch_my_trades($symbol = null, $since = null, $limit = null, $params = array()) {
        throw new NotSupported($this->id . ' fetch_my_trades() not supported yet');
    }

    public function fetchMyTrades($symbol = null, $since = null, $limit = null, $params = array()) {
        return $this->fetch_my_trades($symbol, $since, $limit, $params);
    }

    public function fetchTransactions($code = null, $since = null, $limit = null, $params = array()) {
        return $this->fetch_transactions($code, $since, $limit, $params);
    }

    public function fetch_transactions($code = null, $since = null, $limit = null, $params = array()) {
        throw new NotSupported($this->id . ' fetch_transactions() not supported yet');
    }

    public function fetchDeposits($code = null, $since = null, $limit = null, $params = array()) {
        return $this->fetch_deposits($code, $since, $limit, $params);
    }

    public function fetch_deposits($code = null, $since = null, $limit = null, $params = array()) {
        throw new NotSupported($this->id . ' fetch_deposits() not supported yet');
    }

    public function fetchWithdrawals($code = null, $since = null, $limit = null, $params = array()) {
        return $this->fetch_withdrawals($code, $since, $limit, $params);
    }

    public function fetch_withdrawals($code = null, $since = null, $limit = null, $params = array()) {
        throw new NotSupported($this->id . ' fetch_withdrawals() not supported yet');
    }

    public function fetchDepositAddress($code, $params = array()) {
        return $this->fetch_deposit_address($code, $params);
    }

    public function fetch_deposit_address($code, $params = array()) {
        throw new NotSupported($this->id . ' fetch_deposit_address() not supported yet');
    }

    public function fetch_markets($params = array()) {
        // markets are returned as a list
        // currencies are returned as a dict
        // this is for historical reasons
        // and may be changed for consistency later
        return $this->markets ? array_values($this->markets) : array();
    }

    public function fetchMarkets($params = array()) {
        return $this->fetch_markets($params);
    }

    public function fetch_currencies($params = array()) {
        // markets are returned as a list
        // currencies are returned as a dict
        // this is for historical reasons
        // and may be changed for consistency later
        return $this->currencies ? $this->currencies : array();
    }

    public function fetchCurrencies($params = array()) {
        return $this->fetch_currencies();
    }

    public function fetchBalance() {
        return $this->fetch_balance();
    }

    public function fetch_balance($params = array()) {
        throw new NotSupported($this->id . ' fetch_balance() not supported yet');
    }

    public function fetchOrderBook($symbol, $limit = null, $params = array()) {
        return $this->fetch_order_book($symbol, $limit, $params);
    }

    public function fetchTicker($symbol, $params = array()) {
        return $this->fetch_ticker($symbol, $params);
    }

    public function fetchTrades($symbol, $since = null, $limit = null, $params = array()) {
        return $this->fetch_trades($symbol, $since, $limit, $params);
    }

    public function fetch_ohlcv($symbol, $timeframe = '1m', $since = null, $limit = null, $params = array()) {
        if (!$this->has['fetchTrades']) {
            throw new NotSupported($this->$id . ' fetch_ohlcv() not supported yet');
        }
        $this->load_markets();
        $trades = $this->fetch_trades($symbol, $since, $limit, $params);
        return $this->build_ohlcv($trades, $timeframe, $since, $limit);
    }

    public function fetchOHLCV($symbol, $timeframe = '1m', $since = null, $limit = null, $params = array()) {
        return $this->fetch_ohlcv($symbol, $timeframe, $since, $limit, $params);
    }

    public function parse_trading_view_ohlcv($ohlcvs, $market = null, $timeframe = '1m', $since = null, $limit = null) {
        $result = $this->convert_trading_view_to_ohlcv($ohlcvs);
        return $this->parse_ohlcvs($result, $market, $timeframe, $since, $limit);
    }

    public function convert_trading_view_to_ohlcv($ohlcvs) {
        $result = array();
        for ($i = 0; $i < count($ohlcvs['t']); $i++) {
            $result[] = array(
                $ohlcvs['t'][$i] * 1000,
                $ohlcvs['o'][$i],
                $ohlcvs['h'][$i],
                $ohlcvs['l'][$i],
                $ohlcvs['c'][$i],
                $ohlcvs['v'][$i],
            );
        }
        return $result;
    }

    public function convert_ohlcv_to_trading_view($ohlcvs) {
        $result = array(
            't' => array(),
            'o' => array(),
            'h' => array(),
            'l' => array(),
            'c' => array(),
            'v' => array(),
        );
        for ($i = 0; $i < count($ohlcvs); $i++) {
            $result['t'][] = intval($ohlcvs[$i][0] / 1000);
            $result['o'][] = $ohlcvs[$i][1];
            $result['h'][] = $ohlcvs[$i][2];
            $result['l'][] = $ohlcvs[$i][3];
            $result['c'][] = $ohlcvs[$i][4];
            $result['v'][] = $ohlcvs[$i][5];
        }
        return $result;
    }

    public function edit_limit_buy_order($id, $symbol, $amount, $price, $params = array()) {
        return $this->edit_limit_order($id, $symbol, 'buy', $amount, $price, $params);
    }

    public function edit_limit_sell_order($id, $symbol, $amount, $price, $params = array()) {
        return $this->edit_limit_order($id, $symbol, 'sell', $amount, $price, $params);
    }

    public function edit_limit_order($id, $symbol, $side, $amount, $price, $params = array()) {
        return $this->edit_order($id, $symbol, 'limit', $side, $amount, $price, $params);
    }

    public function cancel_order($id, $symbol = null, $params = array()) {
        throw new NotSupported($this->id . ' cancel_order() not supported or not supported yet');
    }

    public function edit_order($id, $symbol, $type, $side, $amount, $price, $params = array()) {
        if (!$this->enableRateLimit) {
            throw new ExchangeError($this->id . ' edit_order() requires enableRateLimit = true');
        }
        $this->cancel_order($id, $symbol, $params);
        return $this->create_order($symbol, $type, $side, $amount, $price, $params);
    }

    public function cancelOrder($id, $symbol = null, $params = array()) {
        return $this->cancel_order($id, $symbol, $params);
    }

    public function editLimitBuyOrder($id, $symbol, $amount, $price, $params = array()) {
        return $this->edit_limit_buy_order($id, $symbol, $amount, $price, $params);
    }

    public function editLimitSellOrder($id, $symbol, $amount, $price, $params = array()) {
        return $this->edit_limit_sell_order($id, $symbol, $amount, $price, $params);
    }

    public function editLimitOrder($id, $symbol, $side, $amount, $price, $params = array()) {
        return $this->edit_limit_order($id, $symbol, $side, $amount, $price, $params);
    }

    public function editOrder($id, $symbol, $type, $side, $amount, $price, $params = array()) {
        return $this->edit_order($id, $symbol, $type, $side, $amount, $price, $params);
    }

    public function create_order($symbol, $type, $side, $amount, $price = null, $params = array()) {
        throw new NotSupported($this->id . ' create_order() not supported yet');
    }

    public function create_limit_order($symbol, $side, $amount, $price, $params = array()) {
        return $this->create_order($symbol, 'limit', $side, $amount, $price, $params);
    }

    public function create_market_order($symbol, $side, $amount, $price = null, $params = array()) {
        return $this->create_order($symbol, 'market', $side, $amount, $price, $params);
    }

    public function create_limit_buy_order($symbol, $amount, $price, $params = array()) {
        return $this->create_order($symbol, 'limit', 'buy', $amount, $price, $params);
    }

    public function create_limit_sell_order($symbol, $amount, $price, $params = array()) {
        return $this->create_order($symbol, 'limit', 'sell', $amount, $price, $params);
    }

    public function create_market_buy_order($symbol, $amount, $params = array()) {
        return $this->create_order($symbol, 'market', 'buy', $amount, null, $params);
    }

    public function create_market_sell_order($symbol, $amount, $params = array()) {
        return $this->create_order($symbol, 'market', 'sell', $amount, null, $params);
    }

    public function createOrder($symbol, $type, $side, $amount, $price = null, $params = array()) {
        return $this->create_order($symbol, $type, $side, $amount, $price, $params);
    }

    public function createLimitOrder($symbol, $side, $amount, $price, $params = array()) {
        return $this->create_limit_order($symbol, $side, $amount, $price, $params);
    }

    public function createMarketOrder($symbol, $side, $amount, $price = null, $params = array()) {
        return $this->create_market_order($symbol, $side, $amount, $price, $params);
    }

    public function createLimitBuyOrder($symbol, $amount, $price, $params = array()) {
        return $this->create_limit_buy_order($symbol, $amount, $price, $params);
    }

    public function createLimitSellOrder($symbol, $amount, $price, $params = array()) {
        return $this->create_limit_sell_order($symbol, $amount, $price, $params);
    }

    public function createMarketBuyOrder($symbol, $amount, $params = array()) {
        return $this->create_market_buy_order($symbol, $amount, $params);
    }

    public function createMarketSellOrder($symbol, $amount, $params = array()) {
        return $this->create_market_sell_order($symbol, $amount, $params);
    }

    public function calculate_fee($symbol, $type, $side, $amount, $price, $takerOrMaker = 'taker', $params = array()) {
        $market = $this->markets[$symbol];
        $rate = $market[$takerOrMaker];
        $cost = floatval($this->cost_to_precision($symbol, $amount * $price));
        return array(
            'type' => $takerOrMaker,
            'currency' => $market['quote'],
            'rate' => $rate,
            'cost' => floatval($this->fee_to_precision($symbol, $rate * $cost)),
        );
    }

    public function createFee($symbol, $type, $side, $amount, $price, $fee = 'taker', $params = array()) {
        return $this->calculate_fee($symbol, $type, $side, $amount, $price, $fee, $params);
    }

    public static function account() {
        return array(
            'free' => 0.0,
            'used' => 0.0,
            'total' => 0.0,
        );
    }

    public function common_currency_code($currency) {
        if (!$this->substituteCommonCurrencyCodes) {
            return $currency;
        }
        return $this->safe_string($this->commonCurrencies, $currency, $currency);
    }

    public function currency_id($commonCode) {
        if (!$this->currencies) {
            throw new ExchangeError($this->id . ' currencies not loaded');
        }

        if (array_key_exists($commonCode, $this->currencies)) {
            return $this->currencies[$commonCode]['id'];
        }

        $currencyIds = array();
        $distinct = is_array($this->commonCurrencies) ? array_keys($this->commonCurrencies) : array();
        for ($i = 0; $i < count($distinct); $i++) {
            $k = $distinct[$i];
            $currencyIds[$this->commonCurrencies[$k]] = $k;
        }

        return $this->safe_string($currencyIds, $commonCode, $commonCode);
    }

    public function precision_from_string($string) {
        $parts = explode('.', preg_replace('/0+$/', '', $string));
        return (count($parts) > 1) ? strlen($parts[1]) : 0;
    }

    public function cost_to_precision($symbol, $cost) {
        return self::decimal_to_precision($cost, ROUND, $this->markets[$symbol]['precision']['price'], $this->precisionMode);
    }

    public function costToPrecision($symbol, $cost) {
        return $this->cost_to_precision($symbol, $cost);
    }

    public function price_to_precision($symbol, $price) {
        return self::decimal_to_precision($price, ROUND, $this->markets[$symbol]['precision']['price'], $this->precisionMode);
    }

    public function priceToPrecision($symbol, $price) {
        return $this->price_to_precision($symbol, $price);
    }

    public function amount_to_precision($symbol, $amount) {
        return self::decimal_to_precision($amount, TRUNCATE, $this->markets[$symbol]['precision']['amount'], $this->precisionMode);
    }

    public function amountToPrecision($symbol, $amount) {
        return $this->amount_to_precision($symbol, $amount);
    }

    public function fee_to_precision($symbol, $fee) {
        return self::decimalToPrecision($fee, ROUND, $this->markets[$symbol]['precision']['price'], $this->precisionMode);
    }

    public function feeToPrecision($symbol, $fee) {
        return $this->fee_to_precision($symbol, $fee);
    }

    public function currency_to_precision($currency, $fee) {
        return self::decimal_to_precision($fee, ROUND, $this->currencies[$currency]['precision'], $this->precisionMode);
    }

    public function currencyToPrecision($symbol, $fee) {
        return $this->currency_to_precision($symbol, $fee);
    }

    public function commonCurrencyCode($currency) {
        return $this->common_currency_code($currency);
    }

    public function currencyId($commonCode) {
        return $this->currency_id($commonCode);
    }

    public function currency($code) {
        return (('string' === gettype($code)) &&
                   isset($this->currencies) &&
                   isset($this->currencies[$code])) ?
                        $this->currencies[$code] : $code;
    }

    public function find_market($string) {
        if (!isset($this->markets)) {
            throw new ExchangeError($this->id . ' markets not loaded');
        }
        if ('string' === gettype($string)) {
            if (isset($this->markets_by_id[$string])) {
                return $this->markets_by_id[$string];
            }

            if (isset($this->markets[$string])) {
                return $this->markets[$string];
            }
        }

        return $string;
    }

    public function find_symbol($string, $market = null) {
        if (!isset($market)) {
            $market = $this->find_market($string);
        }

        if ('array' === gettype($market) && 0 !== count(array_filter(array_keys($market), 'is_string'))) {
            return $market['symbol'];
        }

        return $string;
    }

    public function market($symbol) {
        if (!isset($this->markets)) {
            throw new ExchangeError($this->id . ' markets not loaded');
        }
        if (('string' === gettype($symbol)) && isset($this->markets[$symbol])) {
            return $this->markets[$symbol];
        }

        throw new ExchangeError($this->id . ' does not have market symbol ' . $symbol);
    }

    public function market_ids($symbols) {
        return array_map(array($this, 'market_id'), $symbols);
    }

    public function marketIds($symbols) {
        return $this->market_ids($symbols);
    }

    public function market_id($symbol) {
        return (is_array($market = $this->market($symbol))) ? $market['id'] : $symbol;
    }

    public function marketId($symbol) {
        return $this->market_id($symbol);
    }

    public function __call($function, $params) {
        if (array_key_exists($function, $this->defined_rest_api)) {
            $partial = $this->defined_rest_api[$function];
            $entry = $partial[3];
            $partial[3] = $params;
            return call_user_func_array(array($this, $entry), $partial);
        } else {
            /* handle errors */
            throw new ExchangeError($function . ' method not found, try underscore_notation instead of camelCase for the method being called');
        }
    }

    public function __sleep() {
        $return = array_keys(array_filter(get_object_vars($this), function ($var) {
            return !(is_object($var) || is_resource($var) || is_callable($var));
        }));
        return $return;
    }

    public function __wakeup() {
        $this->curl = curl_init();
        if ($this->api) {
            $this->define_rest_api($this->api, 'request');
        }
    }

    public function has($feature = null) {
        if (!$feature) {
            return $this->has;
        }
        $feature = strtolower($feature);
        $new_feature_map = array_change_key_case($this->has, CASE_LOWER);
        if (array_key_exists($feature, $new_feature_map)) {
            return $new_feature_map[$feature];
        }

        // PHP 5.6+ only:
        // $old_feature_map = array_change_key_case (array_filter (get_object_vars ($this), function ($key) {
        //     return strpos($key, 'has') !== false && $key !== 'has';
        // }, ARRAY_FILTER_USE_KEY), CASE_LOWER);

        // the above rewritten for PHP 5.4+
        $nonfiltered = get_object_vars($this);
        $filtered = array();
        foreach ($nonfiltered as $key => $value) {
            if ((false !== strpos($key, 'has')) && ('has' !== $key)) {
                $filtered[$key] = $value;
            }
        }
        $old_feature_map = array_change_key_case($filtered, CASE_LOWER);

        $old_feature = "has{$feature}";
        return array_key_exists($old_feature, $old_feature_map) ? $old_feature_map[$old_feature] : false;
    }

    public static function decimalToPrecision($x, $roundingMode = ROUND, $numPrecisionDigits = null, $countingMode = DECIMAL_PLACES, $paddingMode = NO_PADDING) {
        return static::decimal_to_precision($x, $roundingMode, $numPrecisionDigits, $countingMode, $paddingMode);
    }

    public static function decimal_to_precision($x, $roundingMode = ROUND, $numPrecisionDigits = null, $countingMode = DECIMAL_PLACES, $paddingMode = NO_PADDING) {
        if (!is_int($numPrecisionDigits)) {
            throw new BaseError('Precision must be an integer');
        }

        if (!is_numeric($x)) {
            throw new BaseError('Invalid number');
        }

        assert(ROUND === $roundingMode || TRUNCATE === $roundingMode);

        $result = '';

        // Special handling for negative precision
        if ($numPrecisionDigits < 0) {
            $toNearest = pow(10, abs($numPrecisionDigits));
            if (ROUND === $roundingMode) {
                $result = (string) ($toNearest * static::decimal_to_precision($x / $toNearest, $roundingMode, 0, DECIMAL_PLACES, $paddingMode));
            }
            if (TRUNCATE === $roundingMode) {
                $result = static::decimal_to_precision($x - $x % $toNearest, $roundingMode, 0, DECIMAL_PLACES, $paddingMode);
            }
            return $result;
        }

        if (ROUND === $roundingMode) {
            if (DECIMAL_PLACES === $countingMode) {
                // Requested precision of 100 digits was truncated to PHP maximum of 53 digits
                $numPrecisionDigits = min(14, $numPrecisionDigits);
                $result = number_format(round($x, $numPrecisionDigits, PHP_ROUND_HALF_UP), $numPrecisionDigits, '.', '');
            } elseif (SIGNIFICANT_DIGITS === $countingMode) {
                $significantPosition = log(abs($x), 10) % 10;
                if ($significantPosition > 0) {
                    ++$significantPosition;
                }
                $result = (string) round($x, $numPrecisionDigits - $significantPosition, PHP_ROUND_HALF_UP);
            }
        } elseif (TRUNCATE === $roundingMode) {
            $dotIndex = strpos($x, '.');
            $dotPosition = $dotIndex ?: 0;
            if (DECIMAL_PLACES === $countingMode) {
                if ($dotIndex) {
                    list($before, $after) = explode('.', $x);
                    $result = $before . '.' . substr($after, 0, $numPrecisionDigits);
                } else {
                    $result = $x;
                }
            } elseif (SIGNIFICANT_DIGITS === $countingMode) {
                if (0 === $numPrecisionDigits) {
                    return '0';
                }
                $significantPosition = log(abs($x), 10) % 10;
                $start = $dotPosition - $significantPosition;
                $end = $start + $numPrecisionDigits;
                if ($dotPosition >= $end) {
                    --$end;
                }
                if ($numPrecisionDigits >= (strlen($x) - ($dotPosition ? 1 : 0))) {
                    $result = (string) $x;
                } else {
                    if ($significantPosition < 0) {
                        ++$end;
                    }
                    $result = str_pad(substr($x, 0, $end), $dotPosition, '0');
                }
            }
            $result = rtrim($result, '.');
        }

        $hasDot = false !== strpos($result, '.');
        if (NO_PADDING === $paddingMode) {
            if ('' === $result && 0 === $numPrecisionDigits) {
                return '0';
            }
            if ($hasDot) {
                $result = rtrim($result, '0');
                $result = rtrim($result, '.');
            }
        } elseif (PAD_WITH_ZERO === $paddingMode) {
            if ($hasDot) {
                if (DECIMAL_PLACES === $countingMode) {
                    list($before, $after) = explode('.', $result, 2);
                    $result = $before . '.' . str_pad($after, $numPrecisionDigits, '0');
                } elseif (SIGNIFICANT_DIGITS === $countingMode) {
                    if ($result < 1) {
                        $result = str_pad($result, strcspn($result, '123456789') + $numPrecisionDigits, '0');
                    }
                }
            } else {
                if (DECIMAL_PLACES === $countingMode) {
                    if ($numPrecisionDigits > 0) {
                        $result = $result . '.' . str_repeat('0', $numPrecisionDigits);
                    }
                } elseif (SIGNIFICANT_DIGITS === $countingMode) {
                    if ($numPrecisionDigits > strlen($result)) {
                        $result = $result . '.' . str_repeat('0', ($numPrecisionDigits - strlen($result)));
                    }
                }
            }
        }
        if (('-0' === $result) || ($result === '-0.' . str_repeat('0', max(strlen($result) - 3, 0)))) {
            $result = substr($result, 1);
        }
        return $result;
    }

    public static function number_to_string($x) {
        // avoids scientific notation for too large and too small numbers
        $s = (string) $x;
        if (false === strpos($x, 'E')) {
            return $s;
        }
        $splitted = explode('E', $s);
        $number = $splitted[0];
        $exp = (int) $splitted[1];
        $len_after_dot = 0;
        if (false !== strpos($number, '.')) {
            $splitted = explode('.', $number);
            $len_after_dot = strlen($splitted[1]);
        }
        $number = str_replace(array('.', '-'), '', $number);
        $sign = ($x < 0) ? '-' : '';
        if ($exp > 0) {
            $zeros = str_repeat('0', abs($exp) - $len_after_dot);
            $s = $sign . $number . $zeros;
        } else {
            $zeros = str_repeat('0', abs($exp) - 1);
            $s = $sign . '0.' . $zeros . $number;
        }
        return $s;
    }

    // ------------------------------------------------------------------------
    // web3 / 0x methods

    public static function has_web3() {
        // PHP version of this function does nothing, as most of its
        // dependencies are very lighweight and don't eat a lot
        return true;
    }

    public function check_required_dependencies() {
        if (!static::has_web3()) {
            throw new ExchangeError($this->id . ' requires web3 dependencies');
        }
    }

    public function eth_decimals($unit = 'ether') {
        $units = array(
            'wei' => 0,          // 1
            'kwei' => 3,         // 1000
            'babbage' => 3,      // 1000
            'femtoether' => 3,   // 1000
            'mwei' => 6,         // 1000000
            'lovelace' => 6,     // 1000000
            'picoether' => 6,    // 1000000
            'gwei' => 9,         // 1000000000
            'shannon' => 9,      // 1000000000
            'nanoether' => 9,    // 1000000000
            'nano' => 9,         // 1000000000
            'szabo' => 12,       // 1000000000000
            'microether' => 12,  // 1000000000000
            'micro' => 12,       // 1000000000000
            'finney' => 15,      // 1000000000000000
            'milliether' => 15,  // 1000000000000000
            'milli' => 15,       // 1000000000000000
            'ether' => 18,       // 1000000000000000000
            'kether' => 21,      // 1000000000000000000000
            'grand' => 21,       // 1000000000000000000000
            'mether' => 24,      // 1000000000000000000000000
            'gether' => 27,      // 1000000000000000000000000000
            'tether' => 30,      // 1000000000000000000000000000000
        );
        return $this->safe_value($units, $unit);
    }

    public function ethDecimals($unit = 'ether') {
        return $this->eth_decimals($unit);
    }

    public function eth_unit($decimals = 18) {
        $units = array(
            0 => 'wei',      // 1000000000000000000
            3 => 'kwei',     // 1000000000000000
            6 => 'mwei',     // 1000000000000
            9 => 'gwei',     // 1000000000
            12 => 'szabo',   // 1000000
            15 => 'finney',  // 1000
            18 => 'ether',   // 1
            21 => 'kether',  // 0.001
            24 => 'mether',  // 0.000001
            27 => 'gether',  // 0.000000001
            30 => 'tether',  // 0.000000000001
        );
        return $this->safe_value($units, (int) $decimals);
    }

    public function ethUnit($decimals = 18) {
        return $this->eth_unit($decimals);
    }

    public function fromWei($amount, $unit = 'ether', $decimals = 18) {
        if (!isset(Exchange::$eth_units[$unit])) {
            throw new \UnexpectedValueException("Unknown unit '" . $unit . "', supported units: " . implode(', ', array_keys(Exchange::$eth_units)));
        }
        $denominator = substr_count(Exchange::$eth_units[$unit], 0) + strlen($amount) - strpos($amount, '.') - 1;
        return (float) (('wei' === $unit) ? $amount : bcdiv($amount, Exchange::$eth_units[$unit], $denominator));
    }

    public function toWei($amount, $unit = 'ether', $decimals = 18) {
        if (!isset(Exchange::$eth_units[$unit])) {
            throw new \UnexpectedValueException("Unknown unit '" . $unit . "', supported units: " . implode(', ', array_keys(Exchange::$eth_units)));
        }
        return (string) (int) (('wei' === $unit) ? $amount : bcmul($amount, Exchange::$eth_units[$unit]));
    }

    // decryptAccountFromJSON (json, password) {
    //     return this.decryptAccount ((typeof json === 'string') ? JSON.parse (json) : json, password)
    // }

    // decryptAccount (key, password) {
    //     return this.web3.eth.accounts.decrypt (key, password)
    // }

    // decryptAccountFromPrivateKey (privateKey) {
    //     return this.web3.eth.accounts.privateKeyToAccount (privateKey)
    // }

    public function getZeroExOrderHash($order) {
        // $unpacked = array (
        //     "0x90fe2af704b34e0224bf2299c838e04d4dcf1364", // exchangeContractAddress
        //     "0x731fc101bbe102221c91c31ed0489f1ddfc439a3", // maker
        //     "0x00ba938cc0df182c25108d7bf2ee3d37bce07513", // taker
        //     "0xd0a1e359811322d97991e03f863a0c30c2cf029c", // makerTokenAddress
        //     "0x6ff6c0ff1d68b964901f986d4c9fa3ac68346570", // takerTokenAddress
        //     "0x88a64b5e882e5ad851bea5e7a3c8ba7c523fecbe", // feeRecipient
        //     "27100000000000000", // makerTokenAmount
        //     "874377028175459241", // takerTokenAmount
        //     "0", // makerFee
        //     "0", // takerFee
        //     "1534809575", // expirationUnixTimestampSec
        //     "3610846705800197954038657082705100176266402776121341340841167002345284333867", // salt
        // );
        // echo "0x" . call_user_func_array('\kornrunner\Solidity::sha3', $unpacked) . "\n";
        // should result in
        // 0xe815dc92933b68e7fc2b7102b8407ba7afb384e4080ac8d28ed42482933c5cf5

        $unpacked = array(
            $order['exchangeContractAddress'],      // { value: order.exchangeContractAddress, type: types_1.SolidityTypes.Address },
            $order['maker'],                        // { value: order.maker, type: types_1.SolidityTypes.Address },
            $order['taker'],                        // { value: order.taker, type: types_1.SolidityTypes.Address },
            $order['makerTokenAddress'],            // { value: order.makerTokenAddress, type: types_1.SolidityTypes.Address },
            $order['takerTokenAddress'],            // { value: order.takerTokenAddress, type: types_1.SolidityTypes.Address },
            $order['feeRecipient'],                 // { value: order.feeRecipient, type: types_1.SolidityTypes.Address },
            $order['makerTokenAmount'],             // { value: bigNumberToBN(order.makerTokenAmount), type: types_1.SolidityTypes.Uint256, },
            $order['takerTokenAmount'],             // { value: bigNumberToBN(order.takerTokenAmount), type: types_1.SolidityTypes.Uint256, },
            $order['makerFee'],                     // { value: bigNumberToBN(order.makerFee), type: types_1.SolidityTypes.Uint256, },
            $order['takerFee'],                     // { value: bigNumberToBN(order.takerFee), type: types_1.SolidityTypes.Uint256, },
            $order['expirationUnixTimestampSec'],   // { value: bigNumberToBN(order.expirationUnixTimestampSec), type: types_1.SolidityTypes.Uint256, },
            $order['salt'],                         // { value: bigNumberToBN(order.salt), type: types_1.SolidityTypes.Uint256 },
        );
        // $types = array (
        //     'address', // { value: order.exchangeContractAddress, type: types_1.SolidityTypes.Address },
        //     'address', // { value: order.maker, type: types_1.SolidityTypes.Address },
        //     'address', // { value: order.taker, type: types_1.SolidityTypes.Address },
        //     'address', // { value: order.makerTokenAddress, type: types_1.SolidityTypes.Address },
        //     'address', // { value: order.takerTokenAddress, type: types_1.SolidityTypes.Address },
        //     'address', // { value: order.feeRecipient, type: types_1.SolidityTypes.Address },
        //     'uint256', // { value: bigNumberToBN(order.makerTokenAmount), type: types_1.SolidityTypes.Uint256, },
        //     'uint256', // { value: bigNumberToBN(order.takerTokenAmount), type: types_1.SolidityTypes.Uint256, },
        //     'uint256', // { value: bigNumberToBN(order.makerFee), type: types_1.SolidityTypes.Uint256, },
        //     'uint256', // { value: bigNumberToBN(order.takerFee), type: types_1.SolidityTypes.Uint256, },
        //     'uint256', // { value: bigNumberToBN(order.expirationUnixTimestampSec), type: types_1.SolidityTypes.Uint256, },
        //     'uint256', // { value: bigNumberToBN(order.salt), type: types_1.SolidityTypes.Uint256 },
        // );
        return call_user_func_array('\kornrunner\Solidity::sha3', $unpacked);
    }

    public function signZeroExOrder($order, $privateKey) {
        $orderHash = $this->getZeroExOrderHash($order);
        $signature = $this->signMessage($orderHash, privateKey);
        return array_merge($order, array(
            'orderHash' => $orderHash,
            'ecSignature' => $signature, // todo fix v if needed
        ));
    }

    public function hashMessage($message) {
        return '0x' . Eth::hashPersonalMessage($message);
    }

    public function signHash($hash, $privateKey) {
        $secp256k1 = new Secp256k1();
        $signature = $secp256k1->sign($hash, $privateKey);
        return array(
            'v' => $signature->getRecoveryParam() + 27, // integer
            'r' => '0x' . gmp_strval($signature->getR(), 16), // '0x'-prefixed hex string
            's' => '0x' . gmp_strval($signature->getS(), 16), // '0x'-prefixed hex string
        );
    }

    public function signMessage($message, $privateKey) {
        return $this->signHash($this->hashMessage($message), $privateKey);
    }

    public function oath() {
        if ($this->twofa) {
            return $this->totp($this->twofa);
        } else {
            throw new ExchangeError($this->id . ' requires a non-empty value in $this->twofa property');
        }
    }

    public static function totp($key) {
        function base32_decode($s) {
            static $alphabet = 'ABCDEFGHIJKLMNOPQRSTUVWXYZ234567';
            $tmp = '';
            foreach (str_split($s) as $c) {
                if (false === ($v = strpos($alphabet, $c))) {
                    $v = 0;
                }
                $tmp .= sprintf('%05b', $v);
            }
            $args = array_map('bindec', str_split($tmp, 8));
            array_unshift($args, 'C*');
            return rtrim(call_user_func_array('pack', $args), "\0");
        }
        $noSpaceKey = str_replace(' ', '', $key);
        $encodedKey = base32_decode($noSpaceKey);
        $epoch = floor(time() / 30);
        $encodedEpoch = pack('J', $epoch);
        $hmacResult = static::hmac($encodedEpoch, $encodedKey, 'sha1', 'hex');
        $hmac = [];
        foreach (str_split($hmacResult, 2) as $hex) {
            $hmac[] = hexdec($hex);
        }
        $offset = $hmac[count($hmac) - 1] & 0xF;
        $code = ($hmac[$offset + 0] & 0x7F) << 24 | ($hmac[$offset + 1] & 0xFF) << 16 | ($hmac[$offset + 2] & 0xFF) << 8 | ($hmac[$offset + 3] & 0xFF);
        $otp = $code % pow(10, 6);
        return str_pad((string) $otp, 6, '0', STR_PAD_LEFT);
    }
}<|MERGE_RESOLUTION|>--- conflicted
+++ resolved
@@ -48,12 +48,8 @@
 const PAD_WITH_ZERO = 1;
 
 class Exchange {
-<<<<<<< HEAD
-    const VERSION = '1.18.631';
-=======
 
     const VERSION = '1.18.633';
->>>>>>> 66ca42d3
 
     public static $eth_units = array (
         'wei'        => '1',
