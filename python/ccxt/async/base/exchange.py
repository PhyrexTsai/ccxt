--- conflicted
+++ resolved
@@ -186,82 +186,6 @@
         orderbook = await self.perform_order_book_request(market, limit, params)
         return self.parse_order_book(orderbook, market, limit, params)
 
-<<<<<<< HEAD
-    def parse_order_book_nonce(self, orderbook):
-        keys = self.orderbookKeys
-        nonce = self.safe_integer(orderbook, keys['nonce'], None)
-        if nonce is None:
-            nonce = self.safe_integer(orderbook, keys['timestamp'], None)
-        return nonce
-
-    def parse_order_book_timestamp(self, orderbook):
-        keys = self.orderbookKeys
-        return self.safe_integer(orderbook, keys['timestamp'], None)
-
-    def parse_httpresponse_date(self):
-        keys = self.orderbookKeys
-        responseDate = None
-        for key in list(self.last_response_headers.keys()):
-            if key.lower() == keys['responseDate']:
-                responseDate = self.parse_date(self.last_response_headers[key])
-        return responseDate
-
-    def parse_bid_ask(self, bidask, priceKey=0, amountKey=1):
-        price = float(bidask[priceKey])
-        amount = float(bidask[amountKey])
-        return [price, amount]
-
-    def parse_bids_asks(self, bidasks):
-        keys = self.orderbookKeys
-        orders = []
-        if bidasks is not None:
-            orders = bidasks
-        parsedOrders = []
-        for orderKey in list(orders.keys()):
-            order = orders[orderKey]
-            parsedBidask = self.parse_bid_ask(order, keys['price'], keys['amount'])
-            parsedOrders.append(parsedBidask)
-        return parsedOrders
-
-    def parse_order_book_orders(self, orderbook):
-        keys = self.orderbookKeys
-        bids = self.parse_bids_asks(orderbook[keys['bids']], keys) if (keys['bids'] in list(orderbook.keys())) else []
-        asks = self.parse_bids_asks(orderbook[keys['asks']], keys) if (keys['asks'] in list(orderbook.keys())) else []
-        return {
-            'bids': bids,
-            'asks': asks,
-        }
-
-    def parse_order_book_response(self, response, market, limit, params):
-        keys = self.orderbookKeys
-        if keys['response'] is None:
-            return response
-        path = keys['response'] if isinstance(keys['response'], list) else [keys['response']]
-        orderbook = response
-        for i in range(0, len(path)):
-            key = market['id'] if (path[i] == '__market__') else path[i]
-            orderbook = orderbook[key] if (orderbook[key] is not None) else orderbook
-        return orderbook
-
-    def parse_order_book(self, response, market, limit, params):
-        orderbook = self.parse_order_book_response(response, market, limit, params)
-        timestamp = self.parse_order_book_timestamp(orderbook)
-        if timestamp is None:
-            timestamp = self.parse_httpresponse_date()
-        datetime = self.iso8601(timestamp)
-        orders = self.parse_order_book_orders(orderbook)
-        nonce = self.parse_order_book_nonce(orderbook)
-        return {
-            'bids': self.sort_by(orders['bids'], 0, True),
-            'asks': self.sort_by(orders['asks'], 0),
-            'timestamp': timestamp,
-            'datetime': datetime,
-            'nonce': nonce,
-            'info': orderbook,
-        }
-
-=======
->>>>>>> c0302624
     async def fetch_ohlcv(self, symbol, timeframe='1m', since=None, limit=None, params={}):
         if not self.has['fetchTrades']:
             self.raise_error(NotSupported, details='fetch_ohlcv() not implemented yet')
