--- conflicted
+++ resolved
@@ -19,15 +19,11 @@
 npm install git+https://github.com/kroitor/ccxt.pro.git
 
 # if you are connecting to GitHub with SSH
-<<<<<<< HEAD
 npm install ssh://git@github.com/kroitor/ccxt.pro.git
 # or
 npm install git@ssh://github.com/kroitor/ccxt.pro.git
 # or if you have git and github.com in your ~/.ssh/config
 npm install ssh://github.com/kroitor/ccxt.pro.git
-=======
-npm install git@https://github.com/kroitor/ccxt.pro.git
->>>>>>> 2db4372d
 ```
 
 ## Python
